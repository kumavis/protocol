use super::{
	gen_pk,
	loader::{
		native::{NUM_BITS, NUM_LIMBS},
		Halo2LScalar, LoaderConfig,
	},
	transcript::{
		native::{NativeTranscriptRead, NativeTranscriptWrite, WIDTH},
		TranscriptReadChipset,
	},
};
use crate::{
	circuit::{FullRoundHasher, PartialRoundHasher},
	ecc::{
		EccAddConfig, EccDoubleConfig, EccMulConfig, EccTableSelectConfig, EccUnreducedLadderConfig,
	},
	gadgets::{
		absorb::AbsorbChip,
		bits2num::Bits2NumChip,
		main::{MainChip, MainConfig},
	},
	integer::{
		native::Integer, IntegerAddChip, IntegerDivChip, IntegerMulChip, IntegerReduceChip,
		IntegerSubChip,
	},
	params::poseidon_bn254_5x5::Params,
	poseidon::{
		native::sponge::PoseidonSponge,
		sponge::{PoseidonSpongeChipset, PoseidonSpongeConfig},
		PoseidonConfig,
	},
	rns::bn256::Bn256_4_68,
	Chip, CommonConfig, RegionCtx, ADVICE,
};
use halo2::{
	circuit::{Layouter, Region, SimpleFloorPlanner, Value},
	halo2curves::bn256::{Bn256, Fq, Fr, G1Affine},
	plonk::{create_proof, Circuit, ConstraintSystem, Error},
	poly::{
		commitment::ParamsProver,
		kzg::{
			commitment::{KZGCommitmentScheme, ParamsKZG},
			multiopen::ProverGWC,
		},
	},
	transcript::{TranscriptReadBuffer, TranscriptWriterBuffer},
};
use itertools::Itertools;
use rand::{thread_rng, RngCore};
use snark_verifier::{
	pcs::{
		kzg::{Gwc19, KzgAccumulator, KzgAs, KzgSuccinctVerifyingKey},
		AccumulationScheme, AccumulationSchemeProver,
	},
	system::halo2::{compile, Config},
	verifier::{
		plonk::{PlonkProtocol, PlonkSuccinctVerifier},
		SnarkVerifier,
	},
};

type PSV = PlonkSuccinctVerifier<KzgAs<Bn256, Gwc19>>;
type SVK = KzgSuccinctVerifyingKey<G1Affine>;

#[derive(Clone)]
/// Snark structure
pub struct Snark {
	// Protocol
	protocol: PlonkProtocol<G1Affine>,
	// Instances
	instances: Vec<Vec<Fr>>,
	// Proof
	proof: Vec<u8>,
}

impl Snark {
	/// Create a new Snark
	fn new<C: Circuit<Fr>, R: RngCore>(
		params: &ParamsKZG<Bn256>, circuit: C, instances: Vec<Vec<Fr>>, rng: &mut R,
	) -> Self {
		let pk = gen_pk(params, &circuit);
		let config = Config::kzg().with_num_instance(vec![instances.len()]);

		let protocol = compile(params, pk.get_vk(), config);

		let instances_slice: Vec<&[Fr]> = instances.iter().map(|x| x.as_slice()).collect();
		let mut transcript = NativeTranscriptWrite::<
			_,
			G1Affine,
			Bn256_4_68,
			PoseidonSponge<Fr, WIDTH, Params>,
		>::new(Vec::new());
		create_proof::<KZGCommitmentScheme<Bn256>, ProverGWC<_>, _, _, _, _>(
			params,
			&pk,
			&[circuit],
			&[instances_slice.as_slice()],
			rng,
			&mut transcript,
		)
		.unwrap();
		let proof = transcript.finalize();

		Self { protocol, instances, proof }
	}
}

#[derive(Debug, Clone)]
/// UnassignedSnark structure
pub struct UnassignedSnark {
	protocol: PlonkProtocol<G1Affine>,
	instances: Vec<Vec<Value<Fr>>>,
	proof: Option<Vec<u8>>,
}

impl From<Snark> for UnassignedSnark {
	fn from(snark: Snark) -> Self {
		Self {
			protocol: snark.protocol,
			instances: snark
				.instances
				.into_iter()
				.map(|instances| instances.into_iter().map(Value::known).collect_vec())
				.collect(),
			proof: Some(snark.proof),
		}
	}
}

impl UnassignedSnark {
	fn without_witness(&self) -> Self {
		UnassignedSnark {
			protocol: self.protocol.clone(),
			instances: self
				.instances
				.iter()
				.map(|instances| vec![Value::unknown(); instances.len()])
				.collect(),
			proof: None,
		}
	}

	fn proof(&self) -> Option<&[u8]> {
		self.proof.as_ref().map(Vec::as_slice)
	}
}

struct Aggregator {
	// Succinct Verifying Key
	svk: SVK,
	// Snarks for the aggregation
	snarks: Vec<UnassignedSnark>,
	// Instances
	instances: Vec<Fr>,
	// Accumulation Scheme Proof
	as_proof: Option<Vec<u8>>,
}

impl Clone for Aggregator {
	/// Returns a copy of the value.
	fn clone(&self) -> Self {
		Self {
			svk: self.svk.clone(),
			snarks: self.snarks.clone(),
			instances: self.instances.clone(),
			as_proof: self.as_proof.clone(),
		}
	}
}

impl Aggregator {
	/// Create a new aggregator.
	pub fn new(params: &ParamsKZG<Bn256>, snarks: Vec<Snark>) -> Self {
		let svk = params.get_g()[0].into();

		let mut plonk_proofs = Vec::new();
		for snark in &snarks {
<<<<<<< HEAD
			let mut transcript_read: PoseidonRead<_, G1Affine, Bn256_4_68, Params> =
				PoseidonRead::init(snark.proof.as_slice());

=======
			let mut transcript_read: NativeTranscriptRead<
				_,
				G1Affine,
				Bn256_4_68,
				PoseidonSponge<Fr, WIDTH, Params>,
			> = NativeTranscriptRead::init(snark.proof.as_slice());
>>>>>>> 76bd573b
			let proof = PSV::read_proof(
				&svk, &snark.protocol, &snark.instances, &mut transcript_read,
			)
			.unwrap();
			let res = PSV::verify(&svk, &snark.protocol, &snark.instances, &proof).unwrap();

			plonk_proofs.extend(res);
		}

		let mut transcript_write = NativeTranscriptWrite::<
			Vec<u8>,
			G1Affine,
			Bn256_4_68,
			PoseidonSponge<Fr, WIDTH, Params>,
		>::new(Vec::new());
		let rng = &mut thread_rng();
		let accumulator = KzgAs::<Bn256, Gwc19>::create_proof(
			&Default::default(),
			&plonk_proofs,
			&mut transcript_write,
			rng,
		)
		.unwrap();
		let as_proof = transcript_write.finalize();

		let KzgAccumulator { lhs, rhs } = accumulator;
		let accumulator_limbs = [lhs.x, lhs.y, rhs.x, rhs.y]
			.map(|v| Integer::<_, _, NUM_LIMBS, NUM_BITS, Bn256_4_68>::from_w(v).limbs)
			.concat();

		Self {
			svk,
			snarks: snarks.into_iter().map_into().collect(),
			instances: accumulator_limbs,
			as_proof: Some(as_proof),
		}
	}
}

/// AggregatorConfig structure
#[derive(Clone)]
struct AggregatorConfig {
	// Configurations for the needed circuit configs.
	pub(crate) common: CommonConfig,
	pub(crate) main: MainConfig,
	pub(crate) poseidon_sponge: PoseidonSpongeConfig,
	pub(crate) ecc_mul_scalar: EccMulConfig,
}

impl AggregatorConfig {
	fn new(
		common: CommonConfig, main: MainConfig, poseidon_sponge: PoseidonSpongeConfig,
		ecc_mul_scalar: EccMulConfig,
	) -> Self {
		Self { common, main, poseidon_sponge, ecc_mul_scalar }
	}
}

impl Circuit<Fr> for Aggregator {
	type Config = AggregatorConfig;
	type FloorPlanner = SimpleFloorPlanner;

	/// Returns a copy of this circuit with no witness values
	fn without_witnesses(&self) -> Self {
		Self {
			svk: self.svk,
<<<<<<< HEAD
			snarks: self.snarks.iter().map(UnassignedSnark::without_witnesses).collect(),
			instances: self.instances.clone(),
=======
			snarks: self.snarks.iter().map(UnassignedSnark::without_witness).collect(),
			instances: Vec::new(),
>>>>>>> 76bd573b
			as_proof: None,
		}
	}

	/// Configure the circuit.
	fn configure(meta: &mut ConstraintSystem<Fr>) -> Self::Config {
		let common = CommonConfig::new(meta);
		let main_selector = MainChip::configure(&common, meta);
		let main = MainConfig::new(main_selector);

		let full_round_selector = FullRoundHasher::configure(&common, meta);
		let partial_round_selector = PartialRoundHasher::configure(&common, meta);
		let poseidon = PoseidonConfig::new(full_round_selector, partial_round_selector);

		let absorb_selector = AbsorbChip::<Fr, WIDTH>::configure(&common, meta);
		let poseidon_sponge = PoseidonSpongeConfig::new(poseidon, absorb_selector);

		let bits2num = Bits2NumChip::configure(&common, meta);

		let int_red =
			IntegerReduceChip::<Fq, Fr, NUM_LIMBS, NUM_BITS, Bn256_4_68>::configure(&common, meta);
		let int_add =
			IntegerAddChip::<Fq, Fr, NUM_LIMBS, NUM_BITS, Bn256_4_68>::configure(&common, meta);
		let int_sub =
			IntegerSubChip::<Fq, Fr, NUM_LIMBS, NUM_BITS, Bn256_4_68>::configure(&common, meta);
		let int_mul =
			IntegerMulChip::<Fq, Fr, NUM_LIMBS, NUM_BITS, Bn256_4_68>::configure(&common, meta);
		let int_div =
			IntegerDivChip::<Fq, Fr, NUM_LIMBS, NUM_BITS, Bn256_4_68>::configure(&common, meta);

		let ladder = EccUnreducedLadderConfig::new(int_add, int_sub, int_mul, int_div);
		let add = EccAddConfig::new(int_red, int_sub, int_mul, int_div);
		let double = EccDoubleConfig::new(int_red, int_add, int_sub, int_mul, int_div);
		let table_select = EccTableSelectConfig::new(main.clone());
		let ecc_mul_scalar = EccMulConfig::new(ladder, add, double, table_select, bits2num);

		AggregatorConfig { common, main, poseidon_sponge, ecc_mul_scalar }
	}

	/// Synthesize the circuit.
	fn synthesize(
		&self, config: Self::Config, mut layouter: impl Layouter<Fr>,
	) -> Result<(), Error> {
<<<<<<< HEAD
		let assigned_instances = layouter.assign_region(
			|| "assign_instances",
			|region: Region<'_, Fr>| {
				let mut ctx = RegionCtx::new(region, 0);

				let mut advice_i = 0;
				let mut assigned_instances = Vec::new();
				for snark in &self.snarks {
					let mut instances_collector = Vec::new();
					for inst_vec in &snark.instances {
						let mut inst_vec_collector = Vec::new();
						for inst in inst_vec {
							let value =
								ctx.assign_advice(config.common.advice[advice_i], inst.clone())?;
							inst_vec_collector.push(value);

							advice_i += 1;
							if advice_i % ADVICE == 0 {
								advice_i = 0;
								ctx.next();
							}
=======
		let layouter_rc = Rc::new(Mutex::new(layouter.namespace(|| "loader")));
		let loader_config =
			LoaderConfig::<G1Affine, _, Bn256_4_68, PoseidonSpongeChipset<Fr, WIDTH, Params>>::new(
				layouter_rc.clone(),
				config.common.clone(),
				config.ecc_mul_scalar,
				config.main,
				config.poseidon_sponge,
			);
		let mut accumulators = Vec::new();
		for snark in &self.snarks {
			let protocol = snark.protocol.loaded(&loader_config);
			let mut transcript_read: TranscriptReadChipset<
				&[u8],
				G1Affine,
				_,
				Bn256_4_68,
				PoseidonSpongeChipset<Fr, WIDTH, Params>,
			> = TranscriptReadChipset::new(snark.proof(), loader_config.clone());
			let mut lb = layouter_rc.lock().unwrap();
			let mut instances: Vec<
				Vec<
					Halo2LScalar<G1Affine, _, Bn256_4_68, PoseidonSpongeChipset<Fr, WIDTH, Params>>,
				>,
			> = Vec::new();
			let mut instance_collector: Vec<
				Halo2LScalar<G1Affine, _, Bn256_4_68, PoseidonSpongeChipset<Fr, WIDTH, Params>>,
			> = Vec::new();
			let instance_flatten =
				snark.instances.clone().into_iter().flatten().collect::<Vec<Value<Fr>>>();
			let mut instance_chunks = instance_flatten.chunks(ADVICE);
			lb.assign_region(
				|| "assign_instances",
				|region: Region<'_, Fr>| {
					let mut ctx = RegionCtx::new(region, 0);
					// TODO: When it is assign_advice, it assings one none cell. Fix it.
					for _ in 0..instance_chunks.len() {
						let chunk = instance_chunks.next().unwrap();
						for i in 0..chunk.len() {
							let value = ctx.assign_advice(config.common.advice[i], chunk[i])?;
							let lscalar = Halo2LScalar::new(value, loader_config.clone());
							instance_collector.push(lscalar.clone());
>>>>>>> 76bd573b
						}
						instances_collector.push(inst_vec_collector);
					}
					assigned_instances.push(instances_collector);
				}
				Ok(assigned_instances)
			},
		)?;

		let accumulator_limbs = {
			let loader_config = LoaderConfig::<'_, G1Affine, _, Bn256_4_68>::new(
				layouter.namespace(|| "loader"),
				config.common.clone(),
				config.ecc_mul_scalar,
				config.main,
				config.poseidon_sponge,
			);

			let mut accumulators = Vec::new();
			for (i, snark) in self.snarks.iter().enumerate() {
				let mut loaded_instances = Vec::new();
				for inst_vec in &assigned_instances[i] {
					let mut loaded_inst_vec = Vec::new();
					for inst in inst_vec {
						let loaded_instance =
							Halo2LScalar::new(inst.clone(), loader_config.clone());
						loaded_inst_vec.push(loaded_instance);
					}
					loaded_instances.push(loaded_inst_vec);
				}

				let protocol = snark.protocol.loaded(&loader_config);

				let mut transcript_read: PoseidonReadChipset<
					&[u8],
					G1Affine,
					_,
					Bn256_4_68,
					Params,
				> = PoseidonReadChipset::new(snark.proof(), loader_config.clone());

				let proof = PSV::read_proof(
					&self.svk, &protocol, &loaded_instances, &mut transcript_read,
				)
				.unwrap();
				let res = PSV::verify(&self.svk, &protocol, &loaded_instances, &proof).unwrap();

				accumulators.extend(res);
			}

			let as_proof = self.as_proof.as_ref().map(Vec::as_slice);
			let mut transcript: PoseidonReadChipset<&[u8], G1Affine, _, Bn256_4_68, Params> =
				PoseidonReadChipset::new(as_proof, loader_config);
			let proof = KzgAs::<Bn256, Gwc19>::read_proof(
				&Default::default(),
				&accumulators,
				&mut transcript,
			)
			.unwrap();

			let accumulator =
				KzgAs::<Bn256, Gwc19>::verify(&Default::default(), &accumulators, &proof).unwrap();

<<<<<<< HEAD
			let lhs_x = accumulator.lhs.inner.x;
			let lhs_y = accumulator.lhs.inner.y;
=======
		let as_proof = self.as_proof.as_ref().map(Vec::as_slice);
		let mut transcript: TranscriptReadChipset<
			&[u8],
			G1Affine,
			_,
			Bn256_4_68,
			PoseidonSpongeChipset<Fr, WIDTH, Params>,
		> = TranscriptReadChipset::new(as_proof, loader_config);
		let proof =
			KzgAs::<Bn256, Gwc19>::read_proof(&Default::default(), &accumulators, &mut transcript)
				.unwrap();
>>>>>>> 76bd573b

			let rhs_x = accumulator.rhs.inner.x;
			let rhs_y = accumulator.rhs.inner.y;

			[lhs_x, lhs_y, rhs_x, rhs_y].map(|v| v.limbs).into_iter().flatten()
		};

		// TODO: Uncomment when the bug is fixed
		// for (row, inst) in accumulator_limbs.enumerate() {
		// 	layouter.constrain_instance(inst.cell(), config.common.instance, row)?;
		// }

		Ok(())
	}
}

#[cfg(test)]
mod test {

	use crate::{utils::generate_params, CommonConfig, RegionCtx};
	use halo2::{
		circuit::{Layouter, Region, SimpleFloorPlanner, Value},
		dev::MockProver,
		halo2curves::bn256::{Bn256, Fr},
		plonk::{Circuit, ConstraintSystem, Error},
		poly::Rotation,
	};
	use rand::thread_rng;

	use super::{Aggregator, Snark};

	type Scalar = Fr;
<<<<<<< HEAD
=======
	type Base = Fq;
	#[derive(Clone)]
	struct TestConfig {
		common: CommonConfig,
		main: MainConfig,
		poseidon_sponge: PoseidonSpongeConfig,
		ecc_mul_scalar: EccMulConfig,
	}

	#[derive(Clone)]
	struct TestCircuit {
		aggregator: Aggregator,
	}

	impl TestCircuit {
		fn new(aggregator: Aggregator) -> Self {
			Self { aggregator }
		}
	}

	impl Circuit<Scalar> for TestCircuit {
		type Config = TestConfig;
		type FloorPlanner = SimpleFloorPlanner;

		fn without_witnesses(&self) -> Self {
			self.clone()
		}

		fn configure(meta: &mut ConstraintSystem<Scalar>) -> TestConfig {
			let common = CommonConfig::new(meta);
			let main_selector = MainChip::configure(&common, meta);
			let main = MainConfig::new(main_selector);

			let full_round_selector = FullRoundHasher::configure(&common, meta);
			let partial_round_selector = PartialRoundHasher::configure(&common, meta);
			let poseidon = PoseidonConfig::new(full_round_selector, partial_round_selector);

			let absorb_selector = AbsorbChip::<Scalar, WIDTH>::configure(&common, meta);
			let poseidon_sponge = PoseidonSpongeConfig::new(poseidon, absorb_selector);

			let bits2num = Bits2NumChip::configure(&common, meta);

			let int_red =
				IntegerReduceChip::<Base, Scalar, NUM_LIMBS, NUM_BITS, P>::configure(&common, meta);
			let int_add =
				IntegerAddChip::<Base, Scalar, NUM_LIMBS, NUM_BITS, P>::configure(&common, meta);
			let int_sub =
				IntegerSubChip::<Base, Scalar, NUM_LIMBS, NUM_BITS, P>::configure(&common, meta);
			let int_mul =
				IntegerMulChip::<Base, Scalar, NUM_LIMBS, NUM_BITS, P>::configure(&common, meta);
			let int_div =
				IntegerDivChip::<Base, Scalar, NUM_LIMBS, NUM_BITS, P>::configure(&common, meta);

			let ladder = EccUnreducedLadderConfig::new(int_add, int_sub, int_mul, int_div);
			let add = EccAddConfig::new(int_red, int_sub, int_mul, int_div);
			let double = EccDoubleConfig::new(int_red, int_add, int_sub, int_mul, int_div);
			let table_select = EccTableSelectConfig::new(main.clone());
			let ecc_mul_scalar = EccMulConfig::new(ladder, add, double, table_select, bits2num);
			TestConfig { common, main, poseidon_sponge, ecc_mul_scalar }
		}

		fn synthesize(
			&self, config: TestConfig, mut layouter: impl Layouter<Scalar>,
		) -> Result<(), Error> {
			let aggregator_config = AggregatorConfig::new(
				config.common, config.main, config.poseidon_sponge, config.ecc_mul_scalar,
			);

			self.aggregator.synthesize(aggregator_config, layouter.namespace(|| "aggregate"))?;

			Ok(())
		}
	}
>>>>>>> 76bd573b

	#[derive(Clone)]
	pub struct MulConfig {
		common: CommonConfig,
	}

	/// Constructs individual cells for the configuration elements.
	#[derive(Debug, Clone)]
	pub struct MulChip<Scalar> {
		x: Value<Scalar>,
		y: Value<Scalar>,
	}

	impl MulChip<Scalar> {
		/// Create a new chip.
		pub fn new(x: Scalar, y: Scalar) -> Self {
			MulChip { x: Value::known(x), y: Value::known(y) }
		}
	}

	impl Circuit<Scalar> for MulChip<Scalar> {
		type Config = MulConfig;
		type FloorPlanner = SimpleFloorPlanner;

		fn without_witnesses(&self) -> Self {
			Self { x: Value::unknown(), y: Value::unknown() }
		}

		/// Make the circuit config.
		fn configure(meta: &mut ConstraintSystem<Scalar>) -> MulConfig {
			let common = CommonConfig::new(meta);
			let s = meta.selector();

			meta.create_gate("mul", |v_cells| {
				let x_exp = v_cells.query_advice(common.advice[0], Rotation::cur());
				let y_exp = v_cells.query_advice(common.advice[1], Rotation::cur());
				let x_next_exp = v_cells.query_advice(common.advice[0], Rotation::next());
				let s_exp = v_cells.query_selector(s);

				vec![s_exp * ((x_exp * y_exp) - x_next_exp)]
			});

			MulConfig { common }
		}

		/// Synthesize the circuit.
		fn synthesize(
			&self, config: MulConfig, mut layouter: impl Layouter<Scalar>,
		) -> Result<(), Error> {
			let result = layouter.assign_region(
				|| "assign",
				|region: Region<'_, Scalar>| {
					let mut ctx = RegionCtx::new(region, 0);
					let assigned_x = ctx.assign_advice(config.common.advice[0], self.x)?;
					let assigned_y = ctx.assign_advice(config.common.advice[1], self.y)?;
					let out = assigned_x.value().cloned() * assigned_y.value();
					ctx.next();
					let res = ctx.assign_advice(config.common.advice[0], out)?;

					Ok(res)
				},
			)?;
			layouter.constrain_instance(result.cell(), config.common.instance, 0)?;

			Ok(())
		}
	}

	// #[ignore = "Aggregator fails"]
	#[test]
	fn test_aggregator() {
		// Testing Aggregator
		let rng = &mut thread_rng();
		let k = 22;
		let params = generate_params::<Bn256>(k);

		let random_circuit_1 = MulChip::new(Fr::one(), Fr::one());
		let random_circuit_2 = MulChip::new(Fr::one(), Fr::one());

		let instances_1: Vec<Vec<Fr>> = vec![vec![Fr::one()]];
		let instances_2: Vec<Vec<Fr>> = vec![vec![Fr::one()]];

		let snark_1 = Snark::new(&params, random_circuit_1, instances_1, rng);
		let snark_2 = Snark::new(&params, random_circuit_2, instances_2, rng);

		let snarks = vec![snark_1, snark_2];
		let aggregator = Aggregator::new(&params, snarks);

		let prover = MockProver::run(k, &aggregator, vec![aggregator.instances.clone()]).unwrap();

		assert_eq!(prover.verify(), Ok(()));
	}
}<|MERGE_RESOLUTION|>--- conflicted
+++ resolved
@@ -26,7 +26,7 @@
 	params::poseidon_bn254_5x5::Params,
 	poseidon::{
 		native::sponge::PoseidonSponge,
-		sponge::{PoseidonSpongeChipset, PoseidonSpongeConfig},
+		sponge::{PoseidonSpongeConfig, StatefulSpongeChipset},
 		PoseidonConfig,
 	},
 	rns::bn256::Bn256_4_68,
@@ -175,18 +175,13 @@
 
 		let mut plonk_proofs = Vec::new();
 		for snark in &snarks {
-<<<<<<< HEAD
-			let mut transcript_read: PoseidonRead<_, G1Affine, Bn256_4_68, Params> =
-				PoseidonRead::init(snark.proof.as_slice());
-
-=======
 			let mut transcript_read: NativeTranscriptRead<
 				_,
 				G1Affine,
 				Bn256_4_68,
 				PoseidonSponge<Fr, WIDTH, Params>,
 			> = NativeTranscriptRead::init(snark.proof.as_slice());
->>>>>>> 76bd573b
+
 			let proof = PSV::read_proof(
 				&svk, &snark.protocol, &snark.instances, &mut transcript_read,
 			)
@@ -253,13 +248,8 @@
 	fn without_witnesses(&self) -> Self {
 		Self {
 			svk: self.svk,
-<<<<<<< HEAD
-			snarks: self.snarks.iter().map(UnassignedSnark::without_witnesses).collect(),
+			snarks: self.snarks.iter().map(UnassignedSnark::without_witness).collect(),
 			instances: self.instances.clone(),
-=======
-			snarks: self.snarks.iter().map(UnassignedSnark::without_witness).collect(),
-			instances: Vec::new(),
->>>>>>> 76bd573b
 			as_proof: None,
 		}
 	}
@@ -303,7 +293,6 @@
 	fn synthesize(
 		&self, config: Self::Config, mut layouter: impl Layouter<Fr>,
 	) -> Result<(), Error> {
-<<<<<<< HEAD
 		let assigned_instances = layouter.assign_region(
 			|| "assign_instances",
 			|region: Region<'_, Fr>| {
@@ -325,50 +314,6 @@
 								advice_i = 0;
 								ctx.next();
 							}
-=======
-		let layouter_rc = Rc::new(Mutex::new(layouter.namespace(|| "loader")));
-		let loader_config =
-			LoaderConfig::<G1Affine, _, Bn256_4_68, PoseidonSpongeChipset<Fr, WIDTH, Params>>::new(
-				layouter_rc.clone(),
-				config.common.clone(),
-				config.ecc_mul_scalar,
-				config.main,
-				config.poseidon_sponge,
-			);
-		let mut accumulators = Vec::new();
-		for snark in &self.snarks {
-			let protocol = snark.protocol.loaded(&loader_config);
-			let mut transcript_read: TranscriptReadChipset<
-				&[u8],
-				G1Affine,
-				_,
-				Bn256_4_68,
-				PoseidonSpongeChipset<Fr, WIDTH, Params>,
-			> = TranscriptReadChipset::new(snark.proof(), loader_config.clone());
-			let mut lb = layouter_rc.lock().unwrap();
-			let mut instances: Vec<
-				Vec<
-					Halo2LScalar<G1Affine, _, Bn256_4_68, PoseidonSpongeChipset<Fr, WIDTH, Params>>,
-				>,
-			> = Vec::new();
-			let mut instance_collector: Vec<
-				Halo2LScalar<G1Affine, _, Bn256_4_68, PoseidonSpongeChipset<Fr, WIDTH, Params>>,
-			> = Vec::new();
-			let instance_flatten =
-				snark.instances.clone().into_iter().flatten().collect::<Vec<Value<Fr>>>();
-			let mut instance_chunks = instance_flatten.chunks(ADVICE);
-			lb.assign_region(
-				|| "assign_instances",
-				|region: Region<'_, Fr>| {
-					let mut ctx = RegionCtx::new(region, 0);
-					// TODO: When it is assign_advice, it assings one none cell. Fix it.
-					for _ in 0..instance_chunks.len() {
-						let chunk = instance_chunks.next().unwrap();
-						for i in 0..chunk.len() {
-							let value = ctx.assign_advice(config.common.advice[i], chunk[i])?;
-							let lscalar = Halo2LScalar::new(value, loader_config.clone());
-							instance_collector.push(lscalar.clone());
->>>>>>> 76bd573b
 						}
 						instances_collector.push(inst_vec_collector);
 					}
@@ -378,8 +323,14 @@
 			},
 		)?;
 
-		let accumulator_limbs = {
-			let loader_config = LoaderConfig::<'_, G1Affine, _, Bn256_4_68>::new(
+		let _accumulator_limbs = {
+			let loader_config = LoaderConfig::<
+				'_,
+				G1Affine,
+				_,
+				Bn256_4_68,
+				StatefulSpongeChipset<Fr, WIDTH, Params>,
+			>::new(
 				layouter.namespace(|| "loader"),
 				config.common.clone(),
 				config.ecc_mul_scalar,
@@ -402,13 +353,13 @@
 
 				let protocol = snark.protocol.loaded(&loader_config);
 
-				let mut transcript_read: PoseidonReadChipset<
+				let mut transcript_read: TranscriptReadChipset<
 					&[u8],
 					G1Affine,
 					_,
 					Bn256_4_68,
-					Params,
-				> = PoseidonReadChipset::new(snark.proof(), loader_config.clone());
+					StatefulSpongeChipset<Fr, WIDTH, Params>,
+				> = TranscriptReadChipset::new(snark.proof(), loader_config.clone());
 
 				let proof = PSV::read_proof(
 					&self.svk, &protocol, &loaded_instances, &mut transcript_read,
@@ -420,8 +371,13 @@
 			}
 
 			let as_proof = self.as_proof.as_ref().map(Vec::as_slice);
-			let mut transcript: PoseidonReadChipset<&[u8], G1Affine, _, Bn256_4_68, Params> =
-				PoseidonReadChipset::new(as_proof, loader_config);
+			let mut transcript: TranscriptReadChipset<
+				&[u8],
+				G1Affine,
+				_,
+				Bn256_4_68,
+				StatefulSpongeChipset<Fr, WIDTH, Params>,
+			> = TranscriptReadChipset::new(as_proof, loader_config);
 			let proof = KzgAs::<Bn256, Gwc19>::read_proof(
 				&Default::default(),
 				&accumulators,
@@ -432,22 +388,8 @@
 			let accumulator =
 				KzgAs::<Bn256, Gwc19>::verify(&Default::default(), &accumulators, &proof).unwrap();
 
-<<<<<<< HEAD
 			let lhs_x = accumulator.lhs.inner.x;
 			let lhs_y = accumulator.lhs.inner.y;
-=======
-		let as_proof = self.as_proof.as_ref().map(Vec::as_slice);
-		let mut transcript: TranscriptReadChipset<
-			&[u8],
-			G1Affine,
-			_,
-			Bn256_4_68,
-			PoseidonSpongeChipset<Fr, WIDTH, Params>,
-		> = TranscriptReadChipset::new(as_proof, loader_config);
-		let proof =
-			KzgAs::<Bn256, Gwc19>::read_proof(&Default::default(), &accumulators, &mut transcript)
-				.unwrap();
->>>>>>> 76bd573b
 
 			let rhs_x = accumulator.rhs.inner.x;
 			let rhs_y = accumulator.rhs.inner.y;
@@ -467,6 +409,7 @@
 #[cfg(test)]
 mod test {
 
+	use super::{Aggregator, Snark};
 	use crate::{utils::generate_params, CommonConfig, RegionCtx};
 	use halo2::{
 		circuit::{Layouter, Region, SimpleFloorPlanner, Value},
@@ -477,85 +420,7 @@
 	};
 	use rand::thread_rng;
 
-	use super::{Aggregator, Snark};
-
 	type Scalar = Fr;
-<<<<<<< HEAD
-=======
-	type Base = Fq;
-	#[derive(Clone)]
-	struct TestConfig {
-		common: CommonConfig,
-		main: MainConfig,
-		poseidon_sponge: PoseidonSpongeConfig,
-		ecc_mul_scalar: EccMulConfig,
-	}
-
-	#[derive(Clone)]
-	struct TestCircuit {
-		aggregator: Aggregator,
-	}
-
-	impl TestCircuit {
-		fn new(aggregator: Aggregator) -> Self {
-			Self { aggregator }
-		}
-	}
-
-	impl Circuit<Scalar> for TestCircuit {
-		type Config = TestConfig;
-		type FloorPlanner = SimpleFloorPlanner;
-
-		fn without_witnesses(&self) -> Self {
-			self.clone()
-		}
-
-		fn configure(meta: &mut ConstraintSystem<Scalar>) -> TestConfig {
-			let common = CommonConfig::new(meta);
-			let main_selector = MainChip::configure(&common, meta);
-			let main = MainConfig::new(main_selector);
-
-			let full_round_selector = FullRoundHasher::configure(&common, meta);
-			let partial_round_selector = PartialRoundHasher::configure(&common, meta);
-			let poseidon = PoseidonConfig::new(full_round_selector, partial_round_selector);
-
-			let absorb_selector = AbsorbChip::<Scalar, WIDTH>::configure(&common, meta);
-			let poseidon_sponge = PoseidonSpongeConfig::new(poseidon, absorb_selector);
-
-			let bits2num = Bits2NumChip::configure(&common, meta);
-
-			let int_red =
-				IntegerReduceChip::<Base, Scalar, NUM_LIMBS, NUM_BITS, P>::configure(&common, meta);
-			let int_add =
-				IntegerAddChip::<Base, Scalar, NUM_LIMBS, NUM_BITS, P>::configure(&common, meta);
-			let int_sub =
-				IntegerSubChip::<Base, Scalar, NUM_LIMBS, NUM_BITS, P>::configure(&common, meta);
-			let int_mul =
-				IntegerMulChip::<Base, Scalar, NUM_LIMBS, NUM_BITS, P>::configure(&common, meta);
-			let int_div =
-				IntegerDivChip::<Base, Scalar, NUM_LIMBS, NUM_BITS, P>::configure(&common, meta);
-
-			let ladder = EccUnreducedLadderConfig::new(int_add, int_sub, int_mul, int_div);
-			let add = EccAddConfig::new(int_red, int_sub, int_mul, int_div);
-			let double = EccDoubleConfig::new(int_red, int_add, int_sub, int_mul, int_div);
-			let table_select = EccTableSelectConfig::new(main.clone());
-			let ecc_mul_scalar = EccMulConfig::new(ladder, add, double, table_select, bits2num);
-			TestConfig { common, main, poseidon_sponge, ecc_mul_scalar }
-		}
-
-		fn synthesize(
-			&self, config: TestConfig, mut layouter: impl Layouter<Scalar>,
-		) -> Result<(), Error> {
-			let aggregator_config = AggregatorConfig::new(
-				config.common, config.main, config.poseidon_sponge, config.ecc_mul_scalar,
-			);
-
-			self.aggregator.synthesize(aggregator_config, layouter.namespace(|| "aggregate"))?;
-
-			Ok(())
-		}
-	}
->>>>>>> 76bd573b
 
 	#[derive(Clone)]
 	pub struct MulConfig {
@@ -624,7 +489,7 @@
 		}
 	}
 
-	// #[ignore = "Aggregator fails"]
+	// #[ignore = "Aggregator takes too long to run"]
 	#[test]
 	fn test_aggregator() {
 		// Testing Aggregator
