use super::loader::{
	native::{NUM_BITS, NUM_LIMBS},
	Halo2LEcPoint, Halo2LScalar, LoaderConfig,
};
use crate::{
	ecc::AssignedPoint,
	integer::{native::Integer, AssignedInteger},
	params::RoundParams,
	poseidon::sponge::PoseidonSpongeChipset,
	rns::RnsParams,
	Chipset, FieldExt, RegionCtx,
};
use halo2::{
	arithmetic::Field,
	circuit::{AssignedCell, Layouter, Region, Value},
	halo2curves::{Coordinates, CurveAffine},
};
use native::WIDTH;
use snark_verifier::{
	util::{
		arithmetic::PrimeField,
		transcript::{Transcript, TranscriptRead},
	},
	Error as VerifierError,
};
use std::{
	io::{ErrorKind, Read},
	marker::PhantomData,
};

/// Native version of the transcript
pub mod native;

/// PoseidonReadChipset structure
pub struct PoseidonReadChipset<RD: Read, C: CurveAffine, L: Layouter<C::Scalar>, P, R>
where
	P: RnsParams<C::Base, C::Scalar, NUM_LIMBS, NUM_BITS>,
	R: RoundParams<C::Scalar, WIDTH>,
	C::Base: FieldExt,
	C::Scalar: FieldExt,
{
	// Reader
	reader: Option<RD>,
	// PoseidonSponge
	state: PoseidonSpongeChipset<C::Scalar, WIDTH, R>,
	// Loader
	loader: LoaderConfig<C, L, P>,
	// PhantomData
	_p: PhantomData<P>,
}

impl<RD: Read, C: CurveAffine, L: Layouter<C::Scalar>, P, R> PoseidonReadChipset<RD, C, L, P, R>
where
	P: RnsParams<C::Base, C::Scalar, NUM_LIMBS, NUM_BITS>,
	R: RoundParams<C::Scalar, WIDTH>,
	C::Base: FieldExt,
	C::Scalar: FieldExt,
{
	/// Construct a new PoseidonReadChipset
	pub fn new(reader: Option<RD>, loader: LoaderConfig<C, L, P>) -> Self {
		Self { reader, state: PoseidonSpongeChipset::new(), loader, _p: PhantomData }
	}

	/// Construct a new `assigned zero` value
	pub fn assigned_zero(loader: LoaderConfig<C, L, P>) -> AssignedCell<C::Scalar, C::Scalar> {
		let mut layouter = loader.layouter.lock().unwrap();
		layouter
			.assign_region(
				|| "assigned_zero",
				|region: Region<'_, C::Scalar>| {
					let mut ctx = RegionCtx::new(region, 0);
					Ok(ctx.assign_fixed(loader.common.fixed[0], <C::Scalar as Field>::ZERO)?)
				},
			)
			.unwrap()
	}
}

impl<RD: Read, C: CurveAffine, L: Layouter<C::Scalar>, P, R> Transcript<C, LoaderConfig<C, L, P>>
	for PoseidonReadChipset<RD, C, L, P, R>
where
	P: RnsParams<C::Base, C::Scalar, NUM_LIMBS, NUM_BITS>,
	R: RoundParams<C::Scalar, WIDTH>,
	C::Base: FieldExt,
	C::Scalar: FieldExt,
{
	/// Returns [`LoaderConfig`].
	fn loader(&self) -> &LoaderConfig<C, L, P> {
		&self.loader
	}

	/// Squeeze a challenge.
	fn squeeze_challenge(&mut self) -> Halo2LScalar<C, L, P> {
		let default = Self::assigned_zero(self.loader.clone());
		self.state.update(&[default]);
		let hasher = self.state.clone();
		let value = {
			let mut loader_ref = self.loader.layouter.lock().unwrap();
			let value = hasher
				.synthesize(
					&self.loader.common,
					&self.loader.poseidon_sponge,
					loader_ref.namespace(|| "squeeze_challenge"),
				)
				.unwrap();
			value
		};
		Halo2LScalar::new(value, self.loader.clone())
	}

	/// Update with an elliptic curve point.
	fn common_ec_point(
		&mut self, ec_point: &Halo2LEcPoint<C, L, P>,
	) -> Result<(), snark_verifier::Error> {
		let default = Self::assigned_zero(self.loader.clone());
		self.state.update(&[default]);
		self.state.update(&ec_point.inner.x.limbs);
		self.state.update(&ec_point.inner.y.limbs);

		Ok(())
	}

	/// Update with a scalar.
	fn common_scalar(
		&mut self, scalar: &Halo2LScalar<C, L, P>,
	) -> Result<(), snark_verifier::Error> {
		let default = Self::assigned_zero(self.loader.clone());
		self.state.update(&[default, scalar.inner.clone()]);

		Ok(())
	}
}

impl<RD: Read, C: CurveAffine, L: Layouter<C::Scalar>, P, R>
	TranscriptRead<C, LoaderConfig<C, L, P>> for PoseidonReadChipset<RD, C, L, P, R>
where
	P: RnsParams<C::Base, C::Scalar, NUM_LIMBS, NUM_BITS>,
	R: RoundParams<C::Scalar, WIDTH>,
	C::Base: FieldExt,
	C::Scalar: FieldExt,
{
	/// Read a scalar.
	fn read_scalar(&mut self) -> Result<Halo2LScalar<C, L, P>, VerifierError> {
		// Taking out reader from Value for a proper error handling
		let scalar = self.reader.as_mut().map_or_else(
			|| Ok(Value::unknown()),
			|reader| {
				let mut data = <C::Scalar as PrimeField>::Repr::default();
				let res = reader.read_exact(data.as_mut());

				if let Err(e) = res {
					return Err(VerifierError::Transcript(
						e.kind(),
						"invalid field element encoding in proof".to_string(),
					));
				}

				let scalar_opt = Option::<C::Scalar>::from(C::Scalar::from_repr(data));
				if let None = scalar_opt {
					return Err(VerifierError::Transcript(
						ErrorKind::Other,
						"invalid field element encoding in proof".to_string(),
					));
				}

				let scalar = scalar_opt.unwrap();
				Ok(Value::known(scalar))
			},
		)?;

		let assigned_scalar = {
			let mut layouter = self.loader.layouter.lock().unwrap();
			layouter
				.assign_region(
					|| "assign_scalar",
					|region: Region<'_, C::Scalar>| {
						let mut ctx = RegionCtx::new(region, 0);
						let scalar = ctx.assign_advice(self.loader.common.advice[0], scalar)?;
						Ok(scalar)
					},
				)
				.unwrap()
		};

		let assigned_lscalar = Halo2LScalar::new(assigned_scalar, self.loader.clone());
		Self::common_scalar(self, &assigned_lscalar)?;

		Ok(assigned_lscalar)
	}

	/// Read an elliptic curve point.
	fn read_ec_point(&mut self) -> Result<Halo2LEcPoint<C, L, P>, VerifierError> {
		// Taking out reader from Value for a proper error handling
		let (x, y, x_limbs, y_limbs) = self.reader.as_mut().map_or_else(
			|| {
				Ok((
					Integer::default(),
					Integer::default(),
					[Value::unknown(); NUM_LIMBS],
					[Value::unknown(); NUM_LIMBS],
				))
			},
			|reader| {
				let mut compressed = C::Repr::default();
				let res = reader.read_exact(compressed.as_mut());
				if let Err(e) = res {
					return Err(VerifierError::Transcript(
						e.kind(),
						"invalid field element encoding in proof".to_string(),
					));
				}

				let point_opt: Option<C> = Option::from(C::from_bytes(&compressed));
				if let None = point_opt {
					return Err(VerifierError::Transcript(
						ErrorKind::Other,
						"invalid point encoding in proof".to_string(),
					));
				}

				let coordinates_opt = Option::from(point_opt.unwrap().coordinates());
				if let None = coordinates_opt {
					return Err(VerifierError::Transcript(
						ErrorKind::Other,
						"invalid point coordinates in proof".to_string(),
					));
				}
				let coordinates: Coordinates<C> = coordinates_opt.unwrap();
				let x = Integer::<_, _, NUM_LIMBS, NUM_BITS, P>::from_w(*coordinates.x());
				let y = Integer::<_, _, NUM_LIMBS, NUM_BITS, P>::from_w(*coordinates.y());

				let mut x_limbs: [Value<C::Scalar>; NUM_LIMBS] = [Value::unknown(); NUM_LIMBS];
				let mut y_limbs: [Value<C::Scalar>; NUM_LIMBS] = [Value::unknown(); NUM_LIMBS];
				for i in 0..NUM_LIMBS {
					x_limbs[i] = Value::known(x.limbs[i]);
				}
				for i in 0..NUM_LIMBS {
					y_limbs[i] = Value::known(y.limbs[i]);
				}

				Ok((x, y, x_limbs, y_limbs))
			},
		)?;

		let (assigned_x, assigned_y) = {
			let mut layouter = self.loader.layouter.lock().unwrap();
			layouter
				.assign_region(
					|| "assign_coordinates",
					|region: Region<'_, C::Scalar>| {
						let mut ctx = RegionCtx::new(region, 0);
						let mut assigned_x_limbs = Vec::new();
						let mut assigned_y_limbs = Vec::new();
						for i in 0..NUM_LIMBS {
							let assigned_x_limb = ctx
								.assign_advice(self.loader.common.advice[i], x_limbs[i])
								.unwrap();
							assigned_x_limbs.push(assigned_x_limb);
						}
						ctx.next();

						for i in 0..NUM_LIMBS {
							let assigned_y_limb = ctx
								.assign_advice(self.loader.common.advice[i], y_limbs[i])
								.unwrap();
							assigned_y_limbs.push(assigned_y_limb);
						}
						Ok((assigned_x_limbs, assigned_y_limbs))
					},
				)
				.unwrap()
		};

		let assigned_integer_x =
			AssignedInteger::<_, _, NUM_LIMBS, NUM_BITS, P>::new(x, assigned_x.try_into().unwrap());
		let assigned_integer_y =
			AssignedInteger::<_, _, NUM_LIMBS, NUM_BITS, P>::new(y, assigned_y.try_into().unwrap());

		let assigned_point = AssignedPoint::<_, _, NUM_LIMBS, NUM_BITS, P>::new(
			assigned_integer_x, assigned_integer_y,
		);
		let loaded_point = Halo2LEcPoint::new(assigned_point, self.loader.clone());
		self.common_ec_point(&loaded_point)?;

		Ok(loaded_point)
	}
}

#[cfg(test)]
mod test {
	use super::{native::PoseidonRead, LoaderConfig, PoseidonReadChipset};
	use crate::{
		circuit::{FullRoundHasher, PartialRoundHasher},
		ecc::{
			native::UnassignedEcPoint, AssignedPoint, EccAddConfig, EccDoubleConfig, EccMulConfig,
			EccTableSelectConfig, EccUnreducedLadderConfig,
		},
		gadgets::{
			absorb::AbsorbChip,
			bits2num::Bits2NumChip,
			main::{MainChip, MainConfig},
		},
		integer::{
			native::{Integer, UnassignedInteger},
			AssignedInteger, IntegerAddChip, IntegerDivChip, IntegerMulChip, IntegerReduceChip,
			IntegerSubChip,
		},
		params::poseidon_bn254_5x5::Params,
		poseidon::{sponge::PoseidonSpongeConfig, PoseidonConfig},
		rns::bn256::Bn256_4_68,
		verifier::{
			loader::{
				native::{NUM_BITS, NUM_LIMBS},
				Halo2LEcPoint, Halo2LScalar,
			},
			transcript::native::WIDTH,
		},
		Chip, Chipset, CommonConfig, RegionCtx, UnassignedValue,
	};
	use halo2::{
		arithmetic::Field,
		circuit::{AssignedCell, Layouter, Region, SimpleFloorPlanner, Value},
		dev::MockProver,
		halo2curves::{
			bn256::{Fq, Fr, G1Affine},
			group::GroupEncoding,
			CurveAffine,
		},
		plonk::{Circuit, ConstraintSystem, Error},
	};
	use rand::thread_rng;
	use snark_verifier::{
		loader::native::NativeLoader as NativeSVLoader,
		util::transcript::{Transcript, TranscriptRead},
	};
	use std::{io::Write, rc::Rc, sync::Mutex};

	type C = G1Affine;
	type P = Bn256_4_68;
	type R = Params;
	type Scalar = Fr;
	type Base = Fq;
	#[derive(Clone)]
	struct TestConfig {
		common: CommonConfig,
		main: MainConfig,
		poseidon_sponge: PoseidonSpongeConfig,
		ecc_mul_scalar: EccMulConfig,
	}

	impl TestConfig {
		fn new(meta: &mut ConstraintSystem<Scalar>) -> Self {
			let common = CommonConfig::new(meta);
			let main_selector = MainChip::configure(&common, meta);
			let main = MainConfig::new(main_selector);

			let full_round_selector = FullRoundHasher::configure(&common, meta);
			let partial_round_selector = PartialRoundHasher::configure(&common, meta);
			let poseidon = PoseidonConfig::new(full_round_selector, partial_round_selector);

			let absorb_selector = AbsorbChip::<Scalar, WIDTH>::configure(&common, meta);
			let poseidon_sponge = PoseidonSpongeConfig::new(poseidon, absorb_selector);

			let bits2num = Bits2NumChip::configure(&common, meta);

			let int_red =
				IntegerReduceChip::<Base, Scalar, NUM_LIMBS, NUM_BITS, P>::configure(&common, meta);
			let int_add =
				IntegerAddChip::<Base, Scalar, NUM_LIMBS, NUM_BITS, P>::configure(&common, meta);
			let int_sub =
				IntegerSubChip::<Base, Scalar, NUM_LIMBS, NUM_BITS, P>::configure(&common, meta);
			let int_mul =
				IntegerMulChip::<Base, Scalar, NUM_LIMBS, NUM_BITS, P>::configure(&common, meta);
			let int_div =
				IntegerDivChip::<Base, Scalar, NUM_LIMBS, NUM_BITS, P>::configure(&common, meta);

			let ladder = EccUnreducedLadderConfig::new(int_add, int_sub, int_mul, int_div);
			let add = EccAddConfig::new(int_red, int_sub, int_mul, int_div);
			let double = EccDoubleConfig::new(int_red, int_add, int_sub, int_mul, int_div);
			let table_select = EccTableSelectConfig::new(main.clone());
			let ecc_mul_scalar = EccMulConfig::new(ladder, add, double, table_select, bits2num);
			TestConfig { common, main, poseidon_sponge, ecc_mul_scalar }
		}
	}

	#[derive(Clone)]
	struct TestSqueezeCircuit;

	impl TestSqueezeCircuit {
		fn new() -> Self {
			Self
		}
	}

	impl Circuit<Scalar> for TestSqueezeCircuit {
		type Config = TestConfig;
		type FloorPlanner = SimpleFloorPlanner;

		fn without_witnesses(&self) -> Self {
			self.clone()
		}

		fn configure(meta: &mut ConstraintSystem<Scalar>) -> TestConfig {
			TestConfig::new(meta)
		}

		fn synthesize(
			&self, config: TestConfig, mut layouter: impl Layouter<Scalar>,
		) -> Result<(), Error> {
			let layouter_rc = Rc::new(Mutex::new(layouter.namespace(|| "loader")));
			let loader = LoaderConfig::<C, _, P>::new(
				layouter_rc.clone(),
				config.common.clone(),
				config.ecc_mul_scalar,
				config.main,
				config.poseidon_sponge,
			);
			let reader = Vec::new();
			let mut poseidon_read =
				PoseidonReadChipset::<_, C, _, P, R>::new(Some(reader.as_slice()), loader);
			let res = poseidon_read.squeeze_challenge();

<<<<<<< HEAD
			{
				let mut lb = layouter_rc.lock().unwrap();
				lb.constrain_instance(res.inner.clone().cell(), config.common.instance, 0)?;
			}
=======
			let mut lb = layouter_rc.lock().unwrap();
			lb.constrain_instance(res.inner.cell(), config.common.instance, 0)?;
>>>>>>> 381e3bd6

			Ok(())
		}
	}

	#[test]
	fn test_squeeze_challenge() {
		// Test squeeze challenge
		let reader = Vec::new();
		let mut poseidon_read =
			PoseidonRead::<_, G1Affine, Bn256_4_68, Params>::new(reader.as_slice(), NativeSVLoader);

		let res = poseidon_read.squeeze_challenge();
		let circuit = TestSqueezeCircuit::new();
		let k = 9;
		let prover = MockProver::run(k, &circuit, vec![vec![res]]).unwrap();
		assert_eq!(prover.verify(), Ok(()));
	}

	#[derive(Clone)]
	struct TestCommonEcPointCircuit {
		ec_point: UnassignedEcPoint<Base, Scalar, NUM_LIMBS, NUM_BITS, P>,
	}

	impl TestCommonEcPointCircuit {
		fn new(ec_point: UnassignedEcPoint<Base, Scalar, NUM_LIMBS, NUM_BITS, P>) -> Self {
			Self { ec_point }
		}
	}

	impl Circuit<Scalar> for TestCommonEcPointCircuit {
		type Config = TestConfig;
		type FloorPlanner = SimpleFloorPlanner;

		fn without_witnesses(&self) -> Self {
			Self { ec_point: UnassignedEcPoint::without_witnesses() }
		}

		fn configure(meta: &mut ConstraintSystem<Scalar>) -> TestConfig {
			TestConfig::new(meta)
		}

		fn synthesize(
			&self, config: TestConfig, mut layouter: impl Layouter<Scalar>,
		) -> Result<(), Error> {
			let layouter_rc = Rc::new(Mutex::new(layouter.namespace(|| "loader")));
			let loader = LoaderConfig::<C, _, P>::new(
				layouter_rc.clone(),
				config.common.clone(),
				config.ecc_mul_scalar,
				config.main,
				config.poseidon_sponge.clone(),
			);

			let x = &self.ec_point.x;
			let y = &self.ec_point.y;

			let assigned_coordinates = {
				let mut lb = layouter_rc.lock().unwrap();
				lb.assign_region(
					|| "assign",
					|region: Region<'_, Scalar>| {
						let mut ctx = RegionCtx::new(region, 0);
						let mut x_limbs: [Option<AssignedCell<Scalar, Scalar>>; NUM_LIMBS] =
							[(); NUM_LIMBS].map(|_| None);
						let mut y_limbs: [Option<AssignedCell<Scalar, Scalar>>; NUM_LIMBS] =
							[(); NUM_LIMBS].map(|_| None);
						for i in 0..NUM_LIMBS {
							x_limbs[i] = Some(
								ctx.assign_advice(config.common.advice[i], x.limbs[i]).unwrap(),
							);
							y_limbs[i] = Some(
								ctx.assign_advice(config.common.advice[i + NUM_LIMBS], y.limbs[i])
									.unwrap(),
							);
						}
						Ok((x_limbs.map(|x| x.unwrap()), y_limbs.map(|x| x.unwrap())))
					},
				)
				.unwrap()
			};

			let assigned_integer_x = AssignedInteger::<_, _, NUM_LIMBS, NUM_BITS, P>::new(
				x.integer.clone(),
				assigned_coordinates.0,
			);
			let assigned_integer_y = AssignedInteger::<_, _, NUM_LIMBS, NUM_BITS, P>::new(
				y.integer.clone(),
				assigned_coordinates.1,
			);

			let assigned_point = AssignedPoint::<_, _, NUM_LIMBS, NUM_BITS, P>::new(
				assigned_integer_x, assigned_integer_y,
			);
			let ec_point = Halo2LEcPoint::new(assigned_point, loader.clone());

			let reader = Vec::new();
			let mut poseidon_read =
				PoseidonReadChipset::<_, C, _, P, R>::new(Some(reader.as_slice()), loader);
			poseidon_read.common_ec_point(&ec_point).unwrap();
<<<<<<< HEAD

			{
				let mut lb = layouter_rc.lock().unwrap();
				let res = poseidon_read.state.synthesize(
					&config.common,
					&config.poseidon_sponge,
					lb.namespace(|| "squeeze"),
				)?;
				lb.constrain_instance(res.clone().cell(), config.common.instance, 0)?;
			}

=======
			let mut lb = layouter_rc.lock().unwrap();
			let res = poseidon_read.state.synthesize(
				&config.common,
				&config.poseidon_sponge,
				lb.namespace(|| "squeeze"),
			)?;
			lb.constrain_instance(res.cell(), config.common.instance, 0)?;
>>>>>>> 381e3bd6
			Ok(())
		}
	}

	#[test]
	fn test_common_ec_point() {
		// Test common ec point
		let reader = Vec::new();
		let mut poseidon_read =
			PoseidonRead::<_, G1Affine, Bn256_4_68, Params>::new(reader.as_slice(), NativeSVLoader);
		let rng = &mut thread_rng();
		let ec_point = C::random(rng);
		poseidon_read.common_ec_point(&ec_point).unwrap();

		let coordinates = ec_point.coordinates().unwrap();
		let x_integer = Integer::<Base, Scalar, NUM_LIMBS, NUM_BITS, P>::from_w(*coordinates.x());
		let y_integer = Integer::<Base, Scalar, NUM_LIMBS, NUM_BITS, P>::from_w(*coordinates.y());

		let unassigned_x =
			UnassignedInteger::new(x_integer.clone(), x_integer.limbs.map(|x| Value::known(x)));
		let unassigned_y =
			UnassignedInteger::new(y_integer.clone(), y_integer.limbs.map(|y| Value::known(y)));

		let unassigned_ec_point = UnassignedEcPoint::new(unassigned_x, unassigned_y);
		let res = poseidon_read.state.squeeze();
		let circuit = TestCommonEcPointCircuit::new(unassigned_ec_point);
		let k = 8;
		let prover = MockProver::run(k, &circuit, vec![vec![res]]).unwrap();
		assert_eq!(prover.verify(), Ok(()));
	}

	#[derive(Clone)]
	struct TestCommonScalarCircuit {
		scalar: Value<Scalar>,
	}

	impl TestCommonScalarCircuit {
		fn new(scalar: Scalar) -> Self {
			Self { scalar: Value::known(scalar) }
		}
	}

	impl Circuit<Scalar> for TestCommonScalarCircuit {
		type Config = TestConfig;
		type FloorPlanner = SimpleFloorPlanner;

		fn without_witnesses(&self) -> Self {
			Self { scalar: Value::unknown() }
		}

		fn configure(meta: &mut ConstraintSystem<Scalar>) -> TestConfig {
			TestConfig::new(meta)
		}

		fn synthesize(
			&self, config: TestConfig, mut layouter: impl Layouter<Scalar>,
		) -> Result<(), Error> {
			let layouter_rc = Rc::new(Mutex::new(layouter.namespace(|| "loader")));
			let loader = LoaderConfig::<C, _, P>::new(
				layouter_rc.clone(),
				config.common.clone(),
				config.ecc_mul_scalar,
				config.main,
				config.poseidon_sponge.clone(),
			);

			let assigned_scalar = {
				let mut lb = layouter_rc.lock().unwrap();
				lb.assign_region(
					|| "assign_scalar",
					|region: Region<'_, Scalar>| {
						let mut ctx = RegionCtx::new(region, 0);
						let scalar = ctx.assign_advice(config.common.advice[0], self.scalar)?;
						Ok(scalar)
					},
				)
				.unwrap()
			};

			let scalar = Halo2LScalar::new(assigned_scalar, loader.clone());
			let reader = Vec::new();
			let mut poseidon_read =
				PoseidonReadChipset::<_, C, _, P, R>::new(Some(reader.as_slice()), loader);
			poseidon_read.common_scalar(&scalar).unwrap();
<<<<<<< HEAD
			{
				let mut lb = layouter_rc.lock().unwrap();
				let res = poseidon_read.state.synthesize(
					&config.common,
					&config.poseidon_sponge,
					lb.namespace(|| "squeeze"),
				)?;
				lb.constrain_instance(res.clone().cell(), config.common.instance, 0)?;
			}
=======
			let mut lb = layouter_rc.lock().unwrap();
			let res = poseidon_read.state.synthesize(
				&config.common,
				&config.poseidon_sponge,
				lb.namespace(|| "squeeze"),
			)?;
			lb.constrain_instance(res.cell(), config.common.instance, 0)?;
>>>>>>> 381e3bd6

			Ok(())
		}
	}

	#[test]
	fn test_common_scalar() {
		// Test common scalar
		let reader = Vec::new();
		let mut poseidon_read =
			PoseidonRead::<_, G1Affine, Bn256_4_68, Params>::new(reader.as_slice(), NativeSVLoader);
		let rng = &mut thread_rng();
		let scalar = Scalar::random(rng);
		poseidon_read.common_scalar(&scalar).unwrap();

		let res = poseidon_read.state.squeeze();
		let circuit = TestCommonScalarCircuit::new(scalar);
		let k = 7;
		let prover = MockProver::run(k, &circuit, vec![vec![res]]).unwrap();
		assert_eq!(prover.verify(), Ok(()));
	}

	#[derive(Clone)]
	struct TestReadScalarCircuit {
		reader: Option<Vec<u8>>,
	}

	impl TestReadScalarCircuit {
		fn new(reader: Vec<u8>) -> Self {
			Self { reader: Some(reader) }
		}
	}

	impl Circuit<Scalar> for TestReadScalarCircuit {
		type Config = TestConfig;
		type FloorPlanner = SimpleFloorPlanner;

		fn without_witnesses(&self) -> Self {
			Self { reader: None }
		}

		fn configure(meta: &mut ConstraintSystem<Scalar>) -> TestConfig {
			TestConfig::new(meta)
		}

		fn synthesize(
			&self, config: TestConfig, mut layouter: impl Layouter<Scalar>,
		) -> Result<(), Error> {
			let layouter_rc = Rc::new(Mutex::new(layouter.namespace(|| "loader")));
			let loader = LoaderConfig::<C, _, P>::new(
				layouter_rc.clone(),
				config.common.clone(),
				config.ecc_mul_scalar,
				config.main,
				config.poseidon_sponge.clone(),
			);

			let mut poseidon_read = PoseidonReadChipset::<_, C, _, P, R>::new(
				self.reader.as_ref().map(Vec::as_slice),
				loader,
			);
			let res = poseidon_read.read_scalar().unwrap();
<<<<<<< HEAD
			{
				let mut lb = layouter_rc.lock().unwrap();
				lb.constrain_instance(res.inner.clone().cell(), config.common.instance, 0)?;
			}
=======

			let mut lb = layouter_rc.lock().unwrap();
			lb.constrain_instance(res.inner.cell(), config.common.instance, 0)?;
>>>>>>> 381e3bd6

			Ok(())
		}
	}

	#[test]
	fn test_read_scalar() {
		// Test read scalar
		let rng = &mut thread_rng();
		let random = Scalar::random(rng);
		let mut reader = Vec::new();
		reader.write_all(random.to_bytes().as_slice()).unwrap();
		let mut poseidon_read =
			PoseidonRead::<_, G1Affine, Bn256_4_68, Params>::new(reader.as_slice(), NativeSVLoader);

		let res = poseidon_read.read_scalar().unwrap();
		let circuit = TestReadScalarCircuit::new(reader);
		let k = 7;
		let prover = MockProver::run(k, &circuit, vec![vec![res]]).unwrap();
		assert_eq!(prover.verify(), Ok(()));
	}

	#[derive(Clone)]
	struct TestReadEcPointCircuit {
		reader: Option<Vec<u8>>,
	}

	impl TestReadEcPointCircuit {
		fn new(reader: Vec<u8>) -> Self {
			Self { reader: Some(reader) }
		}
	}

	impl Circuit<Scalar> for TestReadEcPointCircuit {
		type Config = TestConfig;
		type FloorPlanner = SimpleFloorPlanner;

		fn without_witnesses(&self) -> Self {
			Self { reader: None }
		}

		fn configure(meta: &mut ConstraintSystem<Scalar>) -> TestConfig {
			TestConfig::new(meta)
		}

		fn synthesize(
			&self, config: TestConfig, mut layouter: impl Layouter<Scalar>,
		) -> Result<(), Error> {
			let layouter_rc = Rc::new(Mutex::new(layouter.namespace(|| "loader")));
			let loader = LoaderConfig::<C, _, P>::new(
				layouter_rc.clone(),
				config.common.clone(),
				config.ecc_mul_scalar,
				config.main,
				config.poseidon_sponge.clone(),
			);

			let mut poseidon_read = PoseidonReadChipset::<_, C, _, P, R>::new(
				self.reader.as_ref().map(Vec::as_slice),
				loader,
			);
			let res = poseidon_read.read_ec_point().unwrap();

			{
				let mut lb = layouter_rc.lock().unwrap();
				for i in 0..NUM_LIMBS {
					lb.constrain_instance(
						res.inner.clone().x.limbs[i].cell(),
						config.common.instance,
						i,
					)?;
					lb.constrain_instance(
						res.inner.clone().y.limbs[i].cell(),
						config.common.instance,
						i + NUM_LIMBS,
					)?;
				}
			}

			Ok(())
		}
	}

	#[test]
	fn test_read_ec_point() {
		// Test read ec point
		let rng = &mut thread_rng();
		let random = C::random(rng).to_bytes();
		let mut reader = Vec::new();
		reader.write_all(random.as_ref()).unwrap();

		let mut poseidon_read =
			PoseidonRead::<_, G1Affine, Bn256_4_68, Params>::new(reader.as_slice(), NativeSVLoader);

		let res = poseidon_read.read_ec_point().unwrap();
		let x = Integer::<_, _, NUM_LIMBS, NUM_BITS, P>::from_w(res.x);
		let y = Integer::<_, _, NUM_LIMBS, NUM_BITS, P>::from_w(res.y);

		let mut p_ins = Vec::new();
		p_ins.extend(x.limbs);
		p_ins.extend(y.limbs);
		let circuit = TestReadEcPointCircuit::new(reader);
		let k = 7;
		let prover = MockProver::run(k, &circuit, vec![p_ins]).unwrap();
		assert_eq!(prover.verify(), Ok(()));
	}

	#[derive(Clone)]
	struct TestReadMultipleEcPointCircuit {
		reader: Option<Vec<u8>>,
	}

	impl TestReadMultipleEcPointCircuit {
		fn new(reader: Vec<u8>) -> Self {
			Self { reader: Some(reader) }
		}
	}

	impl Circuit<Scalar> for TestReadMultipleEcPointCircuit {
		type Config = TestConfig;
		type FloorPlanner = SimpleFloorPlanner;

		fn without_witnesses(&self) -> Self {
			Self { reader: None }
		}

		fn configure(meta: &mut ConstraintSystem<Scalar>) -> TestConfig {
			TestConfig::new(meta)
		}

		fn synthesize(
			&self, config: TestConfig, mut layouter: impl Layouter<Scalar>,
		) -> Result<(), Error> {
			let layouter_rc = Rc::new(Mutex::new(layouter.namespace(|| "loader")));
			let loader = LoaderConfig::<C, _, P>::new(
				layouter_rc.clone(),
				config.common.clone(),
				config.ecc_mul_scalar,
				config.main,
				config.poseidon_sponge.clone(),
			);

			let mut poseidon_read = PoseidonReadChipset::<_, C, _, P, R>::new(
				self.reader.as_ref().map(Vec::as_slice),
				loader,
			);
			let res = poseidon_read.read_ec_point().unwrap();
			{
				let mut lb = layouter_rc.lock().unwrap();
				for i in 0..NUM_LIMBS {
					lb.constrain_instance(
						res.inner.clone().x.limbs[i].cell(),
						config.common.instance,
						i,
					)?;
					lb.constrain_instance(
						res.inner.clone().y.limbs[i].cell(),
						config.common.instance,
						i + NUM_LIMBS,
					)?;
				}
			}

			let res = poseidon_read.read_scalar().unwrap();
<<<<<<< HEAD
			{
				let mut lb = layouter_rc.lock().unwrap();
				lb.constrain_instance(res.inner.clone().cell(), config.common.instance, 8)?;
			}
=======
			let mut lb = layouter_rc.lock().unwrap();
			lb.constrain_instance(res.inner.cell(), config.common.instance, 8)?;
			drop(lb);
>>>>>>> 381e3bd6

			let res = poseidon_read.read_ec_point().unwrap();
			{
				let mut lb = layouter_rc.lock().unwrap();
				for i in 0..NUM_LIMBS {
					lb.constrain_instance(
						res.inner.clone().x.limbs[i].cell(),
						config.common.instance,
						i + (2 * NUM_LIMBS) + 1,
					)?;
					lb.constrain_instance(
						res.inner.clone().y.limbs[i].cell(),
						config.common.instance,
						i + (3 * NUM_LIMBS) + 1,
					)?;
				}
			}

			let res = poseidon_read.read_scalar().unwrap();
<<<<<<< HEAD
			{
				let mut lb = layouter_rc.lock().unwrap();
				lb.constrain_instance(res.inner.clone().cell(), config.common.instance, 17)?;
			}
=======
			let mut lb = layouter_rc.lock().unwrap();
			lb.constrain_instance(res.inner.cell(), config.common.instance, 17)?;
>>>>>>> 381e3bd6
			Ok(())
		}
	}

	#[test]
	fn test_read_multiple_ec_point() {
		// Test read ec point
		let rng = &mut thread_rng();
		let mut reader = Vec::new();
		for _ in 0..2 {
			let random = C::random(rng.clone()).to_bytes();
			let scalar = Scalar::random(rng.clone());
			reader.write_all(random.as_ref()).unwrap();
			reader.write_all(scalar.to_bytes().as_slice()).unwrap();
		}
		let mut poseidon_read =
			PoseidonRead::<_, G1Affine, Bn256_4_68, Params>::new(reader.as_slice(), NativeSVLoader);

		let mut p_ins = Vec::new();
		let res = poseidon_read.read_ec_point().unwrap();
		let x = Integer::<_, _, NUM_LIMBS, NUM_BITS, P>::from_w(res.x);
		let y = Integer::<_, _, NUM_LIMBS, NUM_BITS, P>::from_w(res.y);
		p_ins.extend(x.limbs);
		p_ins.extend(y.limbs);

		let res = poseidon_read.read_scalar().unwrap();
		p_ins.push(res);

		let res = poseidon_read.read_ec_point().unwrap();
		let x = Integer::<_, _, NUM_LIMBS, NUM_BITS, P>::from_w(res.x);
		let y = Integer::<_, _, NUM_LIMBS, NUM_BITS, P>::from_w(res.y);
		p_ins.extend(x.limbs);
		p_ins.extend(y.limbs);

		let res = poseidon_read.read_scalar().unwrap();
		p_ins.push(res);

		let circuit = TestReadMultipleEcPointCircuit::new(reader);
		let k = 7;
		let prover = MockProver::run(k, &circuit, vec![p_ins]).unwrap();
		assert_eq!(prover.verify(), Ok(()));
	}
}<|MERGE_RESOLUTION|>--- conflicted
+++ resolved
@@ -420,15 +420,10 @@
 				PoseidonReadChipset::<_, C, _, P, R>::new(Some(reader.as_slice()), loader);
 			let res = poseidon_read.squeeze_challenge();
 
-<<<<<<< HEAD
 			{
 				let mut lb = layouter_rc.lock().unwrap();
 				lb.constrain_instance(res.inner.clone().cell(), config.common.instance, 0)?;
 			}
-=======
-			let mut lb = layouter_rc.lock().unwrap();
-			lb.constrain_instance(res.inner.cell(), config.common.instance, 0)?;
->>>>>>> 381e3bd6
 
 			Ok(())
 		}
@@ -529,7 +524,6 @@
 			let mut poseidon_read =
 				PoseidonReadChipset::<_, C, _, P, R>::new(Some(reader.as_slice()), loader);
 			poseidon_read.common_ec_point(&ec_point).unwrap();
-<<<<<<< HEAD
 
 			{
 				let mut lb = layouter_rc.lock().unwrap();
@@ -541,15 +535,6 @@
 				lb.constrain_instance(res.clone().cell(), config.common.instance, 0)?;
 			}
 
-=======
-			let mut lb = layouter_rc.lock().unwrap();
-			let res = poseidon_read.state.synthesize(
-				&config.common,
-				&config.poseidon_sponge,
-				lb.namespace(|| "squeeze"),
-			)?;
-			lb.constrain_instance(res.cell(), config.common.instance, 0)?;
->>>>>>> 381e3bd6
 			Ok(())
 		}
 	}
@@ -634,7 +619,6 @@
 			let mut poseidon_read =
 				PoseidonReadChipset::<_, C, _, P, R>::new(Some(reader.as_slice()), loader);
 			poseidon_read.common_scalar(&scalar).unwrap();
-<<<<<<< HEAD
 			{
 				let mut lb = layouter_rc.lock().unwrap();
 				let res = poseidon_read.state.synthesize(
@@ -644,15 +628,6 @@
 				)?;
 				lb.constrain_instance(res.clone().cell(), config.common.instance, 0)?;
 			}
-=======
-			let mut lb = layouter_rc.lock().unwrap();
-			let res = poseidon_read.state.synthesize(
-				&config.common,
-				&config.poseidon_sponge,
-				lb.namespace(|| "squeeze"),
-			)?;
-			lb.constrain_instance(res.cell(), config.common.instance, 0)?;
->>>>>>> 381e3bd6
 
 			Ok(())
 		}
@@ -715,16 +690,10 @@
 				loader,
 			);
 			let res = poseidon_read.read_scalar().unwrap();
-<<<<<<< HEAD
 			{
 				let mut lb = layouter_rc.lock().unwrap();
 				lb.constrain_instance(res.inner.clone().cell(), config.common.instance, 0)?;
 			}
-=======
-
-			let mut lb = layouter_rc.lock().unwrap();
-			lb.constrain_instance(res.inner.cell(), config.common.instance, 0)?;
->>>>>>> 381e3bd6
 
 			Ok(())
 		}
@@ -889,16 +858,10 @@
 			}
 
 			let res = poseidon_read.read_scalar().unwrap();
-<<<<<<< HEAD
 			{
 				let mut lb = layouter_rc.lock().unwrap();
 				lb.constrain_instance(res.inner.clone().cell(), config.common.instance, 8)?;
 			}
-=======
-			let mut lb = layouter_rc.lock().unwrap();
-			lb.constrain_instance(res.inner.cell(), config.common.instance, 8)?;
-			drop(lb);
->>>>>>> 381e3bd6
 
 			let res = poseidon_read.read_ec_point().unwrap();
 			{
@@ -918,15 +881,10 @@
 			}
 
 			let res = poseidon_read.read_scalar().unwrap();
-<<<<<<< HEAD
 			{
 				let mut lb = layouter_rc.lock().unwrap();
 				lb.constrain_instance(res.inner.clone().cell(), config.common.instance, 17)?;
 			}
-=======
-			let mut lb = layouter_rc.lock().unwrap();
-			lb.constrain_instance(res.inner.cell(), config.common.instance, 17)?;
->>>>>>> 381e3bd6
 			Ok(())
 		}
 	}
