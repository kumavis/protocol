--- conflicted
+++ resolved
@@ -674,17 +674,8 @@
 
 #[cfg(test)]
 mod test {
-<<<<<<< HEAD
 	use super::{native::Integer, *};
-	use crate::{
-		rns::bn256::Bn256_4_68,
-		utils::{generate_params, prove_and_verify},
-		CommonConfig,
-	};
-=======
-	use super::{native::Integer, rns::Bn256_4_68, *};
-	use crate::{Chipset, CommonConfig};
->>>>>>> fbd03517
+	use crate::{rns::bn256::Bn256_4_68, Chipset, CommonConfig};
 	use halo2::{
 		circuit::{SimpleFloorPlanner, Value},
 		dev::MockProver,
