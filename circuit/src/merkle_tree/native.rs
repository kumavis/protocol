--- conflicted
+++ resolved
@@ -79,17 +79,11 @@
 {
 	/// Find path for the given value to the root
 	pub fn find_path(
-<<<<<<< HEAD
-		merkle_tree: &MerkleTree<F, ARITY, HEIGHT, H>, value: F, mut value_index: usize,
-	) -> Path<F, ARITY, HEIGHT, LENGTH, H> {
-		let mut path_arr: [[F; ARITY]; LENGTH] = [[F::ZERO; ARITY]; LENGTH];
-=======
 		merkle_tree: &MerkleTree<F, ARITY, HEIGHT, H>, mut value_index: usize,
 	) -> Path<F, ARITY, HEIGHT, LENGTH, H> {
 		let value = merkle_tree.nodes[&0][value_index];
 		let mut path_arr: [[F; ARITY]; LENGTH] = [[F::ZERO; ARITY]; LENGTH];
 
->>>>>>> 102d7816
 		for level in 0..merkle_tree.height {
 			let wrap = value_index.div_rem(&ARITY);
 			for i in 0..ARITY {
@@ -111,11 +105,7 @@
 				hasher_inputs[j] = self.path_arr[i][j];
 			}
 			let hasher = H::new(hasher_inputs);
-<<<<<<< HEAD
-			is_satisfied = is_satisfied | self.path_arr[i + 1].contains(&(hasher.finalize()[0]));
-=======
 			is_satisfied = is_satisfied & self.path_arr[i + 1].contains(&(hasher.finalize()[0]));
->>>>>>> 102d7816
 		}
 		is_satisfied
 	}
@@ -133,8 +123,6 @@
 	#[test]
 	fn should_build_tree_and_find_path_arity_2() {
 		// Testing build_tree and find_path functions with arity 2
-<<<<<<< HEAD
-=======
 		let rng = &mut thread_rng();
 		let value = Fr::random(rng.clone());
 		let leaves = vec![
@@ -158,7 +146,6 @@
 	#[test]
 	fn should_build_tree_and_find_path_arity_3() {
 		// Testing build_tree and find_path functions with arity 3
->>>>>>> 102d7816
 		let rng = &mut thread_rng();
 		let value = Fr::random(rng.clone());
 		let leaves = vec![
@@ -210,11 +197,7 @@
 			Fr::random(rng.clone()),
 		];
 		let merkle = MerkleTree::<Fr, 3, 3, Poseidon<Fr, 5, Params>>::build_tree(leaves);
-<<<<<<< HEAD
-		let path = Path::<Fr, 3, 3, 4, Poseidon<Fr, 5, Params>>::find_path(&merkle, value, 7);
-=======
 		let path = Path::<Fr, 3, 3, 4, Poseidon<Fr, 5, Params>>::find_path(&merkle, 7);
->>>>>>> 102d7816
 
 		assert!(path.verify());
 		// Assert last element of the array and the root of the tree
@@ -227,11 +210,7 @@
 		let rng = &mut thread_rng();
 		let value = Fr::random(rng.clone());
 		let merkle = MerkleTree::<Fr, 2, 0, Poseidon<Fr, 5, Params>>::build_tree(vec![value]);
-<<<<<<< HEAD
-		let path = Path::<Fr, 2, 0, 1, Poseidon<Fr, 5, Params>>::find_path(&merkle, value, 0);
-=======
 		let path = Path::<Fr, 2, 0, 1, Poseidon<Fr, 5, Params>>::find_path(&merkle, 0);
->>>>>>> 102d7816
 		assert!(path.verify());
 		// Assert last element of the array and the root of the tree
 		assert_eq!(path.path_arr[merkle.height][0], merkle.root);
