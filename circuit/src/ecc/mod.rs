/// Native version of the chip
pub mod native;

use crate::{
	integer::{
		rns::RnsParams, AssignedInteger, IntegerAddChip, IntegerDivChip, IntegerMulChip,
		IntegerReduceChip, IntegerSubChip,
	},
	Chip, Chipset, CommonConfig,
};
use halo2::{
	arithmetic::FieldExt,
	circuit::Layouter,
	plonk::{Error, Selector},
};

/// Structure for the AssignedPoint.
#[derive(Clone)]
struct AssignedPoint<W: FieldExt, N: FieldExt, const NUM_LIMBS: usize, const NUM_BITS: usize, P>
where
	P: RnsParams<W, N, NUM_LIMBS, NUM_BITS>,
{
	// x coordinate of the point
	x: AssignedInteger<W, N, NUM_LIMBS, NUM_BITS, P>,
	// y coordinate of the point
	y: AssignedInteger<W, N, NUM_LIMBS, NUM_BITS, P>,
}

impl<W: FieldExt, N: FieldExt, const NUM_LIMBS: usize, const NUM_BITS: usize, P>
	AssignedPoint<W, N, NUM_LIMBS, NUM_BITS, P>
where
	P: RnsParams<W, N, NUM_LIMBS, NUM_BITS>,
{
	/// Returns a new `AssignedPoint` given its coordinates as `AssignedInteger`
	pub fn new(
		x: AssignedInteger<W, N, NUM_LIMBS, NUM_BITS, P>,
		y: AssignedInteger<W, N, NUM_LIMBS, NUM_BITS, P>,
	) -> AssignedPoint<W, N, NUM_LIMBS, NUM_BITS, P> {
		AssignedPoint { x, y }
	}
}

/// Configuration elements for the circuit are defined here.
#[derive(Debug, Clone)]
struct EccAddConfig {
	/// Constructs selectors from different circuits.
	integer_reduce_selector: Selector,
	integer_sub_selector: Selector,
	integer_mul_selector: Selector,
	integer_div_selector: Selector,
}

impl EccAddConfig {
	/// Construct a new config given the selector of child chips
	pub fn new(
		integer_reduce_selector: Selector, integer_sub_selector: Selector,
		integer_mul_selector: Selector, integer_div_selector: Selector,
	) -> Self {
		Self {
			integer_reduce_selector,
			integer_sub_selector,
			integer_mul_selector,
			integer_div_selector,
		}
	}
}

/// Chipset structure for the EccAdd.
struct EccAddChipset<W: FieldExt, N: FieldExt, const NUM_LIMBS: usize, const NUM_BITS: usize, P>
where
	P: RnsParams<W, N, NUM_LIMBS, NUM_BITS>,
{
	// Assigned point p
	p: AssignedPoint<W, N, NUM_LIMBS, NUM_BITS, P>,
	// Assigned point q
	q: AssignedPoint<W, N, NUM_LIMBS, NUM_BITS, P>,
}

impl<W: FieldExt, N: FieldExt, const NUM_LIMBS: usize, const NUM_BITS: usize, P>
	EccAddChipset<W, N, NUM_LIMBS, NUM_BITS, P>
where
	P: RnsParams<W, N, NUM_LIMBS, NUM_BITS>,
{
	/// Creates a new ecc add chipset.
	pub fn new(
		p: AssignedPoint<W, N, NUM_LIMBS, NUM_BITS, P>,
		q: AssignedPoint<W, N, NUM_LIMBS, NUM_BITS, P>,
	) -> Self {
		Self { p, q }
	}
}

impl<W: FieldExt, N: FieldExt, const NUM_LIMBS: usize, const NUM_BITS: usize, P> Chipset<N>
	for EccAddChipset<W, N, NUM_LIMBS, NUM_BITS, P>
where
	P: RnsParams<W, N, NUM_LIMBS, NUM_BITS>,
{
	type Config = EccAddConfig;
	type Output = AssignedPoint<W, N, NUM_LIMBS, NUM_BITS, P>;

	/// Synthesize the circuit.
	fn synthesize(
		self, common: &CommonConfig, config: &Self::Config, mut layouter: impl Layouter<N>,
	) -> Result<Self::Output, Error> {
		// Reduce p_x
		let p_x = IntegerReduceChip::new(self.p.x);
		let p_x_reduced = p_x.synthesize(
			&common,
			&config.integer_reduce_selector,
			layouter.namespace(|| "reduce_p_x"),
		)?;

		// Reduce p_y
		let p_y = IntegerReduceChip::new(self.p.y);
		let p_y_reduced = p_y.synthesize(
			&common,
			&config.integer_reduce_selector,
			layouter.namespace(|| "reduce_p_y"),
		)?;

		// Reduce q_x
		let q_x = IntegerReduceChip::new(self.q.x);
		let q_x_reduced = q_x.synthesize(
			&common,
			&config.integer_reduce_selector,
			layouter.namespace(|| "reduce_q_x"),
		)?;

		// Reduce q_y
		let q_y = IntegerReduceChip::new(self.q.y);
		let q_y_reduced = q_y.synthesize(
			&common,
			&config.integer_reduce_selector,
			layouter.namespace(|| "reduce_q_y"),
		)?;

<<<<<<< HEAD
		// numerator = q.y.sub(&p.y);
=======
		// numerator = other.y.sub(&self.y);
>>>>>>> 7ce9dd5e
		let numerator_chip = IntegerSubChip::new(q_y_reduced, p_y_reduced.clone());
		let numerator = numerator_chip.synthesize(
			&common,
			&config.integer_sub_selector,
			layouter.namespace(|| "numerator"),
		)?;

<<<<<<< HEAD
		// denominator = q.x.sub(&p.x);
=======
		// denominator = other.x.sub(&self.x);
>>>>>>> 7ce9dd5e
		let denominator_chip = IntegerSubChip::new(q_x_reduced.clone(), p_x_reduced.clone());
		let denominator = denominator_chip.synthesize(
			&common,
			&config.integer_sub_selector,
			layouter.namespace(|| "denominator"),
		)?;

		// m = numerator.result.div(&denominator.result)
		let m_chip = IntegerDivChip::new(numerator, denominator);
		let m = m_chip.synthesize(
			&common,
			&config.integer_div_selector,
			layouter.namespace(|| "m"),
		)?;

		// m_squared = m.result.mul(&m.result)
		let m_squared_chip = IntegerMulChip::new(m.clone(), m.clone());
		let m_squared = m_squared_chip.synthesize(
			&common,
			&config.integer_mul_selector,
			layouter.namespace(|| "m_squared"),
		)?;

<<<<<<< HEAD
		// m_squared_minus_p_x = m_squared.result.sub(&p.x)
=======
		// m_squared_minus_p_x = m_squared.result.sub(&self.x)
>>>>>>> 7ce9dd5e
		let m_squared_minus_p_x_chip = IntegerSubChip::new(m_squared, p_x_reduced.clone());
		let m_squared_minus_p_x = m_squared_minus_p_x_chip.synthesize(
			&common,
			&config.integer_sub_selector,
			layouter.namespace(|| "m_squared_minus_p_x"),
		)?;

<<<<<<< HEAD
		// r_x = m_squared_minus_p_x.result.sub(&q.x)
=======
		// r_x = m_squared_minus_p_x.result.sub(&other.x)
>>>>>>> 7ce9dd5e
		let r_x_chip = IntegerSubChip::new(m_squared_minus_p_x, q_x_reduced.clone());
		let r_x = r_x_chip.synthesize(
			&common,
			&config.integer_sub_selector,
			layouter.namespace(|| "r_x"),
<<<<<<< HEAD
		)?;

		// r_x_minus_p_x = p.x.sub(&r_x.result);
		let r_x_minus_p_x_chip = IntegerSubChip::new(p_x_reduced, r_x.clone());
		let r_x_minus_p_x = r_x_minus_p_x_chip.synthesize(
			&common,
			&config.integer_sub_selector,
			layouter.namespace(|| "r_x_minus_p_x"),
		)?;

=======
		)?;

		// r_x_minus_p_x = self.x.sub(&r_x.result);
		let r_x_minus_p_x_chip = IntegerSubChip::new(p_x_reduced, r_x.clone());
		let r_x_minus_p_x = r_x_minus_p_x_chip.synthesize(
			&common,
			&config.integer_sub_selector,
			layouter.namespace(|| "r_x_minus_p_x"),
		)?;

>>>>>>> 7ce9dd5e
		// m_times_r_x_minus_p_x = m.result.mul(&r_x_minus_p_x.result);
		let m_times_r_x_minus_p_x_chip = IntegerMulChip::new(m, r_x_minus_p_x);
		let m_times_r_x_minus_p_x = m_times_r_x_minus_p_x_chip.synthesize(
			&common,
			&config.integer_mul_selector,
			layouter.namespace(|| "m_times_r_x_minus_p_x"),
		)?;

<<<<<<< HEAD
		// r_y = m_times_r_x_minus_p_x.result.sub(&p.y)
=======
		// r_y = m_times_r_x_minus_p_x.result.sub(&self.y)
>>>>>>> 7ce9dd5e
		let r_y_chip = IntegerSubChip::new(m_times_r_x_minus_p_x, p_y_reduced);
		let r_y = r_y_chip.synthesize(
			&common,
			&config.integer_sub_selector,
			layouter.namespace(|| "r_y"),
		)?;

		let r = AssignedPoint::new(r_x, r_y);
		Ok(r)
	}
}
<<<<<<< HEAD

/// Configuration elements for the circuit are defined here.
#[derive(Debug, Clone)]
struct EccDoubleConfig {
	/// Constructs selectors from different circuits.
	integer_reduce_selector: Selector,
	integer_add_selector: Selector,
	integer_sub_selector: Selector,
	integer_mul_selector: Selector,
	integer_div_selector: Selector,
}

=======

/// Configuration elements for the circuit are defined here.
#[derive(Debug, Clone)]
struct EccDoubleConfig {
	/// Constructs selectors from different circuits.
	integer_reduce_selector: Selector,
	integer_add_selector: Selector,
	integer_sub_selector: Selector,
	integer_mul_selector: Selector,
	integer_div_selector: Selector,
}

>>>>>>> 7ce9dd5e
impl EccDoubleConfig {
	/// Construct a new config given the selector of child chips
	pub fn new(
		integer_reduce_selector: Selector, integer_add_selector: Selector,
		integer_sub_selector: Selector, integer_mul_selector: Selector,
		integer_div_selector: Selector,
	) -> Self {
		Self {
			integer_reduce_selector,
			integer_add_selector,
			integer_sub_selector,
			integer_mul_selector,
			integer_div_selector,
		}
	}
}

/// Chipset structure for the EccDouble.
struct EccDoubleChipset<W: FieldExt, N: FieldExt, const NUM_LIMBS: usize, const NUM_BITS: usize, P>
where
	P: RnsParams<W, N, NUM_LIMBS, NUM_BITS>,
{
	// Assigned point p
	p: AssignedPoint<W, N, NUM_LIMBS, NUM_BITS, P>,
}

impl<W: FieldExt, N: FieldExt, const NUM_LIMBS: usize, const NUM_BITS: usize, P>
	EccDoubleChipset<W, N, NUM_LIMBS, NUM_BITS, P>
where
	P: RnsParams<W, N, NUM_LIMBS, NUM_BITS>,
{
	/// Creates a new ecc double chipset.
	pub fn new(p: AssignedPoint<W, N, NUM_LIMBS, NUM_BITS, P>) -> Self {
		Self { p }
	}
}

impl<W: FieldExt, N: FieldExt, const NUM_LIMBS: usize, const NUM_BITS: usize, P> Chipset<N>
	for EccDoubleChipset<W, N, NUM_LIMBS, NUM_BITS, P>
where
	P: RnsParams<W, N, NUM_LIMBS, NUM_BITS>,
{
	type Config = EccDoubleConfig;
	type Output = AssignedPoint<W, N, NUM_LIMBS, NUM_BITS, P>;

	/// Synthesize the circuit.
	fn synthesize(
		self, common: &CommonConfig, config: &Self::Config, mut layouter: impl Layouter<N>,
	) -> Result<Self::Output, Error> {
		// Reduce p_x
		let p_x = IntegerReduceChip::new(self.p.x);
		let p_x_reduced = p_x.synthesize(
			&common,
			&config.integer_reduce_selector,
			layouter.namespace(|| "reduce_p_x"),
		)?;

		// Reduce p_y
		let p_y = IntegerReduceChip::new(self.p.y);
		let p_y_reduced = p_y.synthesize(
			&common,
			&config.integer_reduce_selector,
			layouter.namespace(|| "reduce_p_y"),
		)?;

<<<<<<< HEAD
		// double_p_y = p.y.add(&p.y)
=======
		// double_p_y = self.y.add(&self.y)
>>>>>>> 7ce9dd5e
		let double_p_y_chip = IntegerAddChip::new(p_y_reduced.clone(), p_y_reduced.clone());
		let double_p_y = double_p_y_chip.synthesize(
			&common,
			&config.integer_add_selector,
			layouter.namespace(|| "double_p_y"),
<<<<<<< HEAD
		)?;

		// p_x_square = p.x.mul(&p.x)
		let p_x_square_chip = IntegerMulChip::new(p_x_reduced.clone(), p_x_reduced.clone());
		let p_x_square = p_x_square_chip.synthesize(
			&common,
			&config.integer_mul_selector,
			layouter.namespace(|| "p_x_square"),
		)?;

		// p_x_square_times_two = p_x_square.result.add(&p_x_square.result);
		let p_x_square_times_two_chip = IntegerAddChip::new(p_x_square.clone(), p_x_square.clone());
		let p_x_square_times_two = p_x_square_times_two_chip.synthesize(
			&common,
			&config.integer_add_selector,
			layouter.namespace(|| "p_x_square_times_two"),
		)?;

		// p_x_square_times_three = p_x_square.result.add(&p_x_square_times_two.result);
		let p_x_square_times_three_chip = IntegerAddChip::new(p_x_square_times_two, p_x_square);
		let p_x_square_times_three = p_x_square_times_three_chip.synthesize(
			&common,
			&config.integer_add_selector,
			layouter.namespace(|| "p_x_square_times_three"),
		)?;

		// m = p_x_square_times_three.result.div(&double_p_y.result)
		let m_chip = IntegerDivChip::new(p_x_square_times_three, double_p_y);
		let m = m_chip.synthesize(
			&common,
			&config.integer_div_selector,
			layouter.namespace(|| "m"),
		)?;

		// double_p_x = p.x.add(&p.x)
		let double_p_x_chip = IntegerAddChip::new(p_x_reduced.clone(), p_x_reduced.clone());
		let double_p_x = double_p_x_chip.synthesize(
			&common,
			&config.integer_add_selector,
			layouter.namespace(|| "double_p_x"),
		)?;

		// m_squared = m.result.mul(&m.result)
		let m_squared_chip = IntegerMulChip::new(m.clone(), m.clone());
		let m_squared = m_squared_chip.synthesize(
			&common,
			&config.integer_mul_selector,
			layouter.namespace(|| "m_squared"),
		)?;

		// r_x = m_squared.result.sub(&double_p_x.result)
		let r_x_chip = IntegerSubChip::new(m_squared, double_p_x);
		let r_x = r_x_chip.synthesize(
			&common,
			&config.integer_sub_selector,
			layouter.namespace(|| "r_x"),
		)?;

		// p_x_minus_r_x = self.x.sub(&r_x.result)
		let p_x_minus_r_x_chip = IntegerSubChip::new(p_x_reduced, r_x.clone());
		let p_x_minus_r_x = p_x_minus_r_x_chip.synthesize(
			&common,
			&config.integer_sub_selector,
			layouter.namespace(|| "p_x_minus_r_x"),
		)?;

		// m_times_p_x_minus_r_x = m.result.mul(&p_x_minus_r_x.result)
		let m_times_p_x_minus_r_x_chip = IntegerMulChip::new(m, p_x_minus_r_x);
		let m_times_p_x_minus_r_x = m_times_p_x_minus_r_x_chip.synthesize(
			&common,
			&config.integer_mul_selector,
			layouter.namespace(|| "m_times_p_x_minus_r_x"),
		)?;

		// r_y = m_times_p_x_minus_r_x.result.sub(&p.y)
		let r_y_chip = IntegerSubChip::new(m_times_p_x_minus_r_x, p_y_reduced);
		let r_y = r_y_chip.synthesize(
			&common,
			&config.integer_sub_selector,
			layouter.namespace(|| "r_y"),
		)?;

		let r = AssignedPoint::new(r_x, r_y);

		Ok(r)
	}
}

/// Configuration elements for the circuit are defined here.
#[derive(Debug, Clone)]
struct EccUnreducedLadderConfig {
	/// Constructs selectors from different circuits.
	integer_add_selector: Selector,
	integer_sub_selector: Selector,
	integer_mul_selector: Selector,
	integer_div_selector: Selector,
}

impl EccUnreducedLadderConfig {
	/// Construct a new config given the selector of child chips
	pub fn new(
		integer_add_selector: Selector, integer_sub_selector: Selector,
		integer_mul_selector: Selector, integer_div_selector: Selector,
	) -> Self {
		Self {
			integer_add_selector,
			integer_sub_selector,
			integer_mul_selector,
			integer_div_selector,
		}
	}
}

/// Chipset structure for the EccUnreducedLadder.
struct EccUnreducedLadderChipset<
	W: FieldExt,
	N: FieldExt,
	const NUM_LIMBS: usize,
	const NUM_BITS: usize,
	P,
> where
	P: RnsParams<W, N, NUM_LIMBS, NUM_BITS>,
{
	// Assigned point p
	p: AssignedPoint<W, N, NUM_LIMBS, NUM_BITS, P>,
	// Assigned point q
	q: AssignedPoint<W, N, NUM_LIMBS, NUM_BITS, P>,
}

impl<W: FieldExt, N: FieldExt, const NUM_LIMBS: usize, const NUM_BITS: usize, P>
	EccUnreducedLadderChipset<W, N, NUM_LIMBS, NUM_BITS, P>
where
	P: RnsParams<W, N, NUM_LIMBS, NUM_BITS>,
{
	/// Creates a new ecc unreduced ladder chipset.
	pub fn new(
		p: AssignedPoint<W, N, NUM_LIMBS, NUM_BITS, P>,
		q: AssignedPoint<W, N, NUM_LIMBS, NUM_BITS, P>,
	) -> Self {
		Self { p, q }
	}
}

impl<W: FieldExt, N: FieldExt, const NUM_LIMBS: usize, const NUM_BITS: usize, P> Chipset<N>
	for EccUnreducedLadderChipset<W, N, NUM_LIMBS, NUM_BITS, P>
where
	P: RnsParams<W, N, NUM_LIMBS, NUM_BITS>,
{
	type Config = EccUnreducedLadderConfig;
	type Output = AssignedPoint<W, N, NUM_LIMBS, NUM_BITS, P>;

	/// Synthesize the circuit.
	fn synthesize(
		self, common: &CommonConfig, config: &Self::Config, mut layouter: impl Layouter<N>,
	) -> Result<Self::Output, Error> {
		// numerator = q.y.sub(&p.y)
		let numerator_chip = IntegerSubChip::new(self.q.y, self.p.y.clone());
		let numerator = numerator_chip.synthesize(
			&common,
			&config.integer_sub_selector,
			layouter.namespace(|| "numerator"),
		)?;

		// denominator = q.x.sub(&p.x)
		let denominator_chip = IntegerSubChip::new(self.q.x.clone(), self.p.x.clone());
		let denominator = denominator_chip.synthesize(
			&common,
			&config.integer_sub_selector,
			layouter.namespace(|| "denominator"),
		)?;

		// lambda_zero = numerator.result.div(&denominator.result)
		let lambda_zero_chip = IntegerDivChip::new(numerator, denominator);
		let lambda_zero = lambda_zero_chip.synthesize(
			&common,
			&config.integer_div_selector,
			layouter.namespace(|| "lambda_zero"),
		)?;

		// lambda_zero_squared = lambda_zero.result.mul(&lambda_zero.result)
		let lambda_zero_squared_chip =
			IntegerMulChip::new(lambda_zero.clone(), lambda_zero.clone());
		let lambda_zero_squared = lambda_zero_squared_chip.synthesize(
			&common,
			&config.integer_mul_selector,
			layouter.namespace(|| "lambda_zero_squared"),
		)?;

		// lambda_zero_squared_minus_p_x = lambda_zero_squared.result.sub(&p.x)
		let lambda_zero_squared_minus_p_x_chip =
			IntegerSubChip::new(lambda_zero_squared, self.p.x.clone());
		let lambda_zero_squared_minus_p_x = lambda_zero_squared_minus_p_x_chip.synthesize(
			&common,
			&config.integer_sub_selector,
			layouter.namespace(|| "lambda_zero_squared_minus_p_x"),
		)?;

		// x_three = lambda_zero_squared_minus_p_x.result.sub(&q.x)
		let x_three_chip = IntegerSubChip::new(lambda_zero_squared_minus_p_x, self.q.x.clone());
		let x_three = x_three_chip.synthesize(
			&common,
			&config.integer_sub_selector,
			layouter.namespace(|| "x_three"),
		)?;

		// double_p_y = p.y.add(&p.y);
		let double_p_y_chip = IntegerAddChip::new(self.p.y.clone(), self.p.y.clone());
		let double_p_y = double_p_y_chip.synthesize(
			&common,
			&config.integer_add_selector,
			layouter.namespace(|| "double_p_y"),
		)?;

		// denom_lambda_one = x_three.result.sub(&double_p_y.result);
		let denom_lambda_one_chip = IntegerSubChip::new(x_three.clone(), self.p.x.clone());
		let denom_lambda_one = denom_lambda_one_chip.synthesize(
			&common,
			&config.integer_sub_selector,
			layouter.namespace(|| "denom_lambda_one"),
		)?;

		// div_res = double_p_y.result.div(&denom_lambda_one)
		let div_res_chip = IntegerDivChip::new(double_p_y, denom_lambda_one);
		let div_res = div_res_chip.synthesize(
			&common,
			&config.integer_div_selector,
			layouter.namespace(|| "div_res"),
		)?;

		// lambda_one = lambda_zero.result.add(&div_res.result);
		let lambda_one_chip = IntegerAddChip::new(lambda_zero, div_res);
		let lambda_one = lambda_one_chip.synthesize(
			&common,
			&config.integer_add_selector,
			layouter.namespace(|| "lambda_one"),
		)?;

		// lambda_one_squared = lambda_one.result.mul(&lambda_one.result);
		let lambda_one_squared_chip = IntegerMulChip::new(lambda_one.clone(), lambda_one.clone());
		let lambda_one_squared = lambda_one_squared_chip.synthesize(
			&common,
			&config.integer_mul_selector,
			layouter.namespace(|| "lambda_one_squared"),
		)?;

		// lambda_one_squared_minus_r_x =
		// lambda_one_squared.result.sub(&x_three.result);
		let lambda_one_squared_minus_r_x_chip = IntegerSubChip::new(lambda_one_squared, x_three);
		let lambda_one_squared_minus_r_x = lambda_one_squared_minus_r_x_chip.synthesize(
			&common,
			&config.integer_sub_selector,
			layouter.namespace(|| "lambda_one_squared_minus_r_x"),
		)?;

		// r_x = lambda_one_squared_minus_r_x.result.sub(&p.x);
		let r_x_chip = IntegerSubChip::new(lambda_one_squared_minus_r_x, self.p.x.clone());
		let r_x = r_x_chip.synthesize(
			&common,
			&config.integer_sub_selector,
			layouter.namespace(|| "r_x"),
		)?;

		// r_x_minus_p_x = r_x.result.sub(&p.x);
		let r_x_minus_p_x_chip = IntegerSubChip::new(r_x.clone(), self.p.x);
		let r_x_minus_p_x = r_x_minus_p_x_chip.synthesize(
			&common,
			&config.integer_sub_selector,
			layouter.namespace(|| "r_x_minus_p_x"),
		)?;

		// lambda_one_times_r_x_minus_p_x =
		// lambda_one.result.mul(&r_x_minus_p_x.result);
		let lambda_one_times_r_x_minus_p_x_chip = IntegerMulChip::new(lambda_one, r_x_minus_p_x);
		let lambda_one_times_r_x_minus_p_x = lambda_one_times_r_x_minus_p_x_chip.synthesize(
			&common,
			&config.integer_mul_selector,
			layouter.namespace(|| "lambda_one_times_r_x_minus_p_x"),
		)?;

		// r_y = lambda_one_times_r_x_minus_p_x.result.sub(&p.y);
		let r_y_chip = IntegerSubChip::new(lambda_one_times_r_x_minus_p_x, self.p.y);
		let r_y = r_y_chip.synthesize(
			&common,
			&config.integer_sub_selector,
			layouter.namespace(|| "r_y"),
		)?;
		let r = AssignedPoint::new(r_x, r_y);
		Ok(r)
	}
}

/*
pub fn mul_scalar(
	// Assigns a cell for the r_x.
	exp_x: [AssignedCell<N, N>; NUM_LIMBS],
	// Assigns a cell for the r_y.
	exp_y: [AssignedCell<N, N>; NUM_LIMBS],
	// Reduction witness for exp_x -- make sure exp_x is in the W field before being passed
	exp_x_rw: ReductionWitness<W, N, NUM_LIMBS, NUM_BITS, P>,
	// Reduction witness for exp_y -- make sure exp_y is in the W field before being passed
	exp_y_rw: ReductionWitness<W, N, NUM_LIMBS, NUM_BITS, P>,
	// Assigns a cell for the value.
	value: AssignedCell<N, N>,
	// Constructs an array for the value bits.
	value_bits: [N; 256],
	// Reduction witnesses for mul scalar add operation
	reduction_witnesses_add: [Vec<ReductionWitness<W, N, NUM_LIMBS, NUM_BITS, P>>; 256],
	// Reduction witnesses for mul scalar double operation
	reduction_witnesses_double: [Vec<ReductionWitness<W, N, NUM_LIMBS, NUM_BITS, P>>; 256],
	// Ecc Config
	config: EccConfig<NUM_LIMBS>,
	// Layouter
	mut layouter: impl Layouter<N>,
) -> Result<
	(
		[AssignedCell<N, N>; NUM_LIMBS],
		[AssignedCell<N, N>; NUM_LIMBS],
	),
	Error,
> {
	// Check that `value_bits` are decomposed from `value`
	// for i in 0..value_bits.len() {
	//    if value_bits[i] == 1 {
	//        add selector - row i
	//    }
	//    double selector - row i
	// }
	let bits2num = Bits2NumChip::new(value.clone(), value_bits.to_vec());
	let bits = bits2num.synthesize(
		&config.common,
		&config.bits2num_selector,
		layouter.namespace(|| "bits2num"),
	)?;
	let mut exp_x = IntegerChip::reduce(
		exp_x,
		exp_x_rw,
		config.integer.clone(),
		layouter.namespace(|| "reduce_exp_x"),
	)?;
	let mut exp_y = IntegerChip::reduce(
		exp_y,
		exp_y_rw,
		config.integer.clone(),
		layouter.namespace(|| "reduce_exp_y"),
	)?;
	let mut exps = Vec::new();
	for i in 0..bits.len() {
		(exp_x, exp_y) = Self::double_unreduced(
			exp_x.clone(),
			exp_y.clone(),
			reduction_witnesses_double[i].clone(),
			config.clone(),
			layouter.namespace(|| "doubling"),
		)?;
		exps.push((exp_x.clone(), exp_y.clone()));
	}
	// Find first positive bit
	let first_bit = Self::find_first_positive_bit(value_bits);
	let mut r_x = exps[first_bit].0.clone();
	let mut r_y = exps[first_bit].1.clone();
	let mut flag = true;

			for i in (first_bit + 1)..bits.len() {
				// Here we pass this checks because we assigned(exp_x, exp_y) to (r_x,
				// r_y) and we already constraint them when we calculate double operation. After
				// we hit second positive bit we start to check addition constraints as well.
				if (value_bits[i] == N::zero()) && flag {
					continue;
				} else {
					flag = false;
					let (new_r_x, new_r_y) = Self::add_unreduced(
						r_x.clone(),
						r_y.clone(),
						exps[i].0.clone(),
						exps[i].1.clone(),
						reduction_witnesses_add[i].clone(),
						config.clone(),
						layouter.namespace(|| "add"),
					)?;

	for i in (first_bit + 1)..bits.len() {
		let (new_r_x, new_r_y) = Self::add_unreduced(
			r_x.clone(),
			r_y.clone(),
			exps[i].0.clone(),
			exps[i].1.clone(),
			reduction_witnesses_add[i].clone(),
			config.clone(),
			layouter.namespace(|| "add"),
		)?;
=======
		)?;

		// p_x_square = self.x.mul(&self.x)
		let p_x_square_chip = IntegerMulChip::new(p_x_reduced.clone(), p_x_reduced.clone());
		let p_x_square = p_x_square_chip.synthesize(
			&common,
			&config.integer_mul_selector,
			layouter.namespace(|| "p_x_square"),
		)?;

		// p_x_square_times_two = p_x_square.result.add(&p_x_square.result);
		let p_x_square_times_two_chip = IntegerAddChip::new(p_x_square.clone(), p_x_square.clone());
		let p_x_square_times_two = p_x_square_times_two_chip.synthesize(
			&common,
			&config.integer_add_selector,
			layouter.namespace(|| "p_x_square_times_two"),
		)?;

		// p_x_square_times_three = p_x_square.result.add(&p_x_square_times_two.result);
		let p_x_square_times_three_chip = IntegerAddChip::new(p_x_square_times_two, p_x_square);
		let p_x_square_times_three = p_x_square_times_three_chip.synthesize(
			&common,
			&config.integer_add_selector,
			layouter.namespace(|| "p_x_square_times_three"),
		)?;

		// m = p_x_square_times_three.result.div(&double_p_y.result)
		let m_chip = IntegerDivChip::new(p_x_square_times_three, double_p_y);
		let m = m_chip.synthesize(
			&common,
			&config.integer_div_selector,
			layouter.namespace(|| "m"),
		)?;

		// double_p_x = self.x.add(&self.x)
		let double_p_x_chip = IntegerAddChip::new(p_x_reduced.clone(), p_x_reduced.clone());
		let double_p_x = double_p_x_chip.synthesize(
			&common,
			&config.integer_add_selector,
			layouter.namespace(|| "double_p_x"),
		)?;

		// m_squared = m.result.mul(&m.result)
		let m_squared_chip = IntegerMulChip::new(m.clone(), m.clone());
		let m_squared = m_squared_chip.synthesize(
			&common,
			&config.integer_mul_selector,
			layouter.namespace(|| "m_squared"),
		)?;

		// r_x = m_squared.result.sub(&double_p_x.result)
		let r_x_chip = IntegerSubChip::new(m_squared, double_p_x);
		let r_x = r_x_chip.synthesize(
			&common,
			&config.integer_sub_selector,
			layouter.namespace(|| "r_x"),
		)?;

		// p_x_minus_r_x = self.x.sub(&r_x.result)
		let p_x_minus_r_x_chip = IntegerSubChip::new(p_x_reduced, r_x.clone());
		let p_x_minus_r_x = p_x_minus_r_x_chip.synthesize(
			&common,
			&config.integer_sub_selector,
			layouter.namespace(|| "p_x_minus_r_x"),
		)?;

		// m_times_p_x_minus_r_x = m.result.mul(&p_x_minus_r_x.result)
		let m_times_p_x_minus_r_x_chip = IntegerMulChip::new(m, p_x_minus_r_x);
		let m_times_p_x_minus_r_x = m_times_p_x_minus_r_x_chip.synthesize(
			&common,
			&config.integer_mul_selector,
			layouter.namespace(|| "m_times_p_x_minus_r_x"),
		)?;

		// r_y = m_times_p_x_minus_r_x.result.sub(&self.y)
		let r_y_chip = IntegerSubChip::new(m_times_p_x_minus_r_x, p_y_reduced);
		let r_y = r_y_chip.synthesize(
			&common,
			&config.integer_sub_selector,
			layouter.namespace(|| "r_y"),
		)?;

		let r = AssignedPoint::new(r_x, r_y);

		Ok(r)
	}
}
/*
pub fn mul_scalar(
	// Assigns a cell for the r_x.
	exp_x: [AssignedCell<N, N>; NUM_LIMBS],
	// Assigns a cell for the r_y.
	exp_y: [AssignedCell<N, N>; NUM_LIMBS],
	// Reduction witness for exp_x -- make sure exp_x is in the W field before being passed
	exp_x_rw: ReductionWitness<W, N, NUM_LIMBS, NUM_BITS, P>,
	// Reduction witness for exp_y -- make sure exp_y is in the W field before being passed
	exp_y_rw: ReductionWitness<W, N, NUM_LIMBS, NUM_BITS, P>,
	// Assigns a cell for the value.
	value: AssignedCell<N, N>,
	// Constructs an array for the value bits.
	value_bits: [N; 256],
	// Reduction witnesses for mul scalar add operation
	reduction_witnesses_add: [Vec<ReductionWitness<W, N, NUM_LIMBS, NUM_BITS, P>>; 256],
	// Reduction witnesses for mul scalar double operation
	reduction_witnesses_double: [Vec<ReductionWitness<W, N, NUM_LIMBS, NUM_BITS, P>>; 256],
	// Ecc Config
	config: EccConfig<NUM_LIMBS>,
	// Layouter
	mut layouter: impl Layouter<N>,
) -> Result<
	(
		[AssignedCell<N, N>; NUM_LIMBS],
		[AssignedCell<N, N>; NUM_LIMBS],
	),
	Error,
> {
	// Check that `value_bits` are decomposed from `value`
	// for i in 0..value_bits.len() {
	//    if value_bits[i] == 1 {
	//        add selector - row i
	//    }
	//    double selector - row i
	// }
	let bits2num = Bits2NumChip::new(value.clone(), value_bits.to_vec());
	let bits = bits2num.synthesize(
		&config.common,
		&config.bits2num_selector,
		layouter.namespace(|| "bits2num"),
	)?;
	let mut exp_x = IntegerChip::reduce(
		exp_x,
		exp_x_rw,
		config.integer.clone(),
		layouter.namespace(|| "reduce_exp_x"),
	)?;
	let mut exp_y = IntegerChip::reduce(
		exp_y,
		exp_y_rw,
		config.integer.clone(),
		layouter.namespace(|| "reduce_exp_y"),
	)?;
	let mut exps = Vec::new();
	for i in 0..bits.len() {
		(exp_x, exp_y) = Self::double_unreduced(
			exp_x.clone(),
			exp_y.clone(),
			reduction_witnesses_double[i].clone(),
			config.clone(),
			layouter.namespace(|| "doubling"),
		)?;
		exps.push((exp_x.clone(), exp_y.clone()));
	}
	// Find first positive bit
	let first_bit = Self::find_first_positive_bit(value_bits);
	let mut r_x = exps[first_bit].0.clone();
	let mut r_y = exps[first_bit].1.clone();
	let mut flag = true;

			for i in (first_bit + 1)..bits.len() {
				// Here we pass this checks because we assigned(exp_x, exp_y) to (r_x,
				// r_y) and we already constraint them when we calculate double operation. After
				// we hit second positive bit we start to check addition constraints as well.
				if (value_bits[i] == N::zero()) && flag {
					continue;
				} else {
					flag = false;
					let (new_r_x, new_r_y) = Self::add_unreduced(
						r_x.clone(),
						r_y.clone(),
						exps[i].0.clone(),
						exps[i].1.clone(),
						reduction_witnesses_add[i].clone(),
						config.clone(),
						layouter.namespace(|| "add"),
					)?;

	for i in (first_bit + 1)..bits.len() {
		let (new_r_x, new_r_y) = Self::add_unreduced(
			r_x.clone(),
			r_y.clone(),
			exps[i].0.clone(),
			exps[i].1.clone(),
			reduction_witnesses_add[i].clone(),
			config.clone(),
			layouter.namespace(|| "add"),
		)?;
>>>>>>> 7ce9dd5e
		for j in 0..NUM_LIMBS {
			// r_x
			let select = SelectChip::new(bits[i].clone(), new_r_x[j].clone(), r_x[j].clone());
			r_x[j] = select.synthesize(
				&config.common,
				&config.select_selector,
				layouter.namespace(|| format!("select_r_x_{}", j)),
<<<<<<< HEAD
			)?;

			// r_y
			let select = SelectChip::new(bits[i].clone(), new_r_y[j].clone(), r_y[j].clone());
			r_y[j] = select.synthesize(
				&config.common,
				&config.select_selector,
				layouter.namespace(|| format!("select_r_y_{}", j)),
			)?;
=======
			)?;

			// r_y
			let select = SelectChip::new(bits[i].clone(), new_r_y[j].clone(), r_y[j].clone());
			r_y[j] = select.synthesize(
				&config.common,
				&config.select_selector,
				layouter.namespace(|| format!("select_r_y_{}", j)),
			)?;
>>>>>>> 7ce9dd5e
		}
	}
	Ok((r_x, r_y))
}
fn find_first_positive_bit(input: [N; 256]) -> usize {
	let mut counter = 0;
	for i in 0..256 {
		if input[i] == N::one() {
			break;
		}
		counter += 1;
	}
	counter
}
*/

#[cfg(test)]
mod test {
<<<<<<< HEAD
	use super::{
		AssignedPoint, EccAddChipset, EccAddConfig, EccDoubleChipset, EccDoubleConfig,
		EccUnreducedLadderChipset, EccUnreducedLadderConfig,
	};
=======
	use super::{AssignedPoint, EccAddChipset, EccAddConfig, EccDoubleChipset, EccDoubleConfig};
>>>>>>> 7ce9dd5e
	use crate::{
		ecc::native::EcPoint,
		integer::{
			native::{Integer, ReductionWitness},
			rns::{Bn256_4_68, RnsParams},
			AssignedInteger, IntegerAddChip, IntegerDivChip, IntegerMulChip, IntegerReduceChip,
			IntegerSubChip,
		},
		Chip, Chipset, CommonConfig, RegionCtx,
	};
	use halo2::{
		circuit::{AssignedCell, Layouter, Region, SimpleFloorPlanner, Value},
		dev::MockProver,
		halo2curves::{
			bn256::{Fq, Fr},
			FieldExt,
		},
		plonk::{Circuit, ConstraintSystem, Error},
	};
	use num_bigint::BigUint;
	use std::str::FromStr;

	#[derive(Clone)]
	enum Gadgets {
		Add,
		Double,
<<<<<<< HEAD
		Ladder,
=======
>>>>>>> 7ce9dd5e
		//Mul,
	}

	#[derive(Clone, Debug)]
	struct TestConfig<const NUM_LIMBS: usize> {
		common: CommonConfig,
		ecc_add: EccAddConfig,
		ecc_double: EccDoubleConfig,
<<<<<<< HEAD
		ecc_ladder: EccUnreducedLadderConfig,
=======
>>>>>>> 7ce9dd5e
	}

	#[derive(Clone)]
	struct TestCircuit<W: FieldExt, N: FieldExt, const NUM_LIMBS: usize, const NUM_BITS: usize, P>
	where
		P: RnsParams<W, N, NUM_LIMBS, NUM_BITS>,
	{
		p: EcPoint<W, N, NUM_LIMBS, NUM_BITS, P>,
		q: Option<EcPoint<W, N, NUM_LIMBS, NUM_BITS, P>>,
		reduction_witnesses_add: Option<[Vec<ReductionWitness<W, N, NUM_LIMBS, NUM_BITS, P>>; 256]>,
		reduction_witnesses_double:
			Option<[Vec<ReductionWitness<W, N, NUM_LIMBS, NUM_BITS, P>>; 256]>,
		value: Option<N>,
		value_bits: Option<[N; 256]>,
		gadget: Gadgets,
	}

	impl<W: FieldExt, N: FieldExt, const NUM_LIMBS: usize, const NUM_BITS: usize, P>
		TestCircuit<W, N, NUM_LIMBS, NUM_BITS, P>
	where
		P: RnsParams<W, N, NUM_LIMBS, NUM_BITS>,
	{
		fn new(
			p: EcPoint<W, N, NUM_LIMBS, NUM_BITS, P>,
			q: Option<EcPoint<W, N, NUM_LIMBS, NUM_BITS, P>>,
			reduction_witnesses_add: Option<
				[Vec<ReductionWitness<W, N, NUM_LIMBS, NUM_BITS, P>>; 256],
			>,
			reduction_witnesses_double: Option<
				[Vec<ReductionWitness<W, N, NUM_LIMBS, NUM_BITS, P>>; 256],
			>,
			value: Option<N>, value_bits: Option<[N; 256]>, gadget: Gadgets,
		) -> Self {
			Self {
				p,
				q,
				reduction_witnesses_add,
				reduction_witnesses_double,
				value,
				value_bits,
				gadget,
			}
		}
	}

	impl<W: FieldExt, N: FieldExt, const NUM_LIMBS: usize, const NUM_BITS: usize, P> Circuit<N>
		for TestCircuit<W, N, NUM_LIMBS, NUM_BITS, P>
	where
		P: RnsParams<W, N, NUM_LIMBS, NUM_BITS>,
	{
		type Config = TestConfig<NUM_LIMBS>;
		type FloorPlanner = SimpleFloorPlanner;

		fn without_witnesses(&self) -> Self {
			self.clone()
		}

		fn configure(meta: &mut ConstraintSystem<N>) -> TestConfig<NUM_LIMBS> {
			let common = CommonConfig::new(meta);

			let integer_reduce_selector =
				IntegerReduceChip::<W, N, NUM_LIMBS, NUM_BITS, P>::configure(&common, meta);
			let integer_add_selector =
				IntegerAddChip::<W, N, NUM_LIMBS, NUM_BITS, P>::configure(&common, meta);
			let integer_sub_selector =
				IntegerSubChip::<W, N, NUM_LIMBS, NUM_BITS, P>::configure(&common, meta);
			let integer_mul_selector =
				IntegerMulChip::<W, N, NUM_LIMBS, NUM_BITS, P>::configure(&common, meta);
			let integer_div_selector =
				IntegerDivChip::<W, N, NUM_LIMBS, NUM_BITS, P>::configure(&common, meta);

			let ecc_add = EccAddConfig::new(
				integer_reduce_selector, integer_sub_selector, integer_mul_selector,
				integer_div_selector,
			);

			let ecc_double = EccDoubleConfig::new(
				integer_reduce_selector, integer_add_selector, integer_sub_selector,
				integer_mul_selector, integer_div_selector,
			);

<<<<<<< HEAD
			let ecc_ladder = EccUnreducedLadderConfig::new(
				integer_add_selector, integer_sub_selector, integer_mul_selector,
				integer_div_selector,
			);

			TestConfig { common, ecc_add, ecc_double, ecc_ladder }
=======
			TestConfig { common, ecc_add, ecc_double }
>>>>>>> 7ce9dd5e
		}

		fn synthesize(
			&self, config: TestConfig<NUM_LIMBS>, mut layouter: impl Layouter<N>,
		) -> Result<(), Error> {
			/*
			let value = layouter.assign_region(
				|| "scalar_mul_values",
				|mut region: Region<'_, N>| {
					let value = region.assign_advice(
						|| "value",
						config.common.advice[0],
						0,
						|| Value::known(self.value.unwrap_or(N::zero())),
					)?;

					Ok(value)
				},
			)?;
			*/

			let (p_x_limbs, p_y_limbs) = layouter.assign_region(
				|| "p_temp",
				|region: Region<'_, N>| {
					let mut ctx = RegionCtx::new(region, 0);
					let mut x_limbs: [Option<AssignedCell<N, N>>; NUM_LIMBS] =
						[(); NUM_LIMBS].map(|_| None);
					let mut y_limbs: [Option<AssignedCell<N, N>>; NUM_LIMBS] =
						[(); NUM_LIMBS].map(|_| None);
					for i in 0..NUM_LIMBS {
						let x = ctx.assign_advice(
							config.common.advice[0],
							Value::known(self.p.x.limbs[i]),
						)?;

						let y = ctx.assign_advice(
							config.common.advice[1],
							Value::known(self.p.y.limbs[i]),
						)?;
						x_limbs[i] = Some(x);
						y_limbs[i] = Some(y);
						ctx.next();
					}

					Ok((x_limbs.map(|x| x.unwrap()), y_limbs.map(|y| y.unwrap())))
				},
			)?;

			let (q_x_limbs, q_y_limbs) = layouter.assign_region(
				|| "q_temp",
				|mut region: Region<'_, N>| {
					let mut x_limbs: [Option<AssignedCell<N, N>>; NUM_LIMBS] =
						[(); NUM_LIMBS].map(|_| None);
					let mut y_limbs: [Option<AssignedCell<N, N>>; NUM_LIMBS] =
						[(); NUM_LIMBS].map(|_| None);
					for i in 0..NUM_LIMBS {
						let x = region.assign_advice(
							|| "temp_x",
							config.common.advice[0],
							i,
							|| {
								Value::known(
									self.q.clone().map(|p| p.x.limbs[i]).unwrap_or(N::zero()),
								)
							},
						)?;
						let y = region.assign_advice(
							|| "temp_y",
							config.common.advice[0],
							i + NUM_LIMBS,
							|| {
								Value::known(
									self.q.clone().map(|p| p.y.limbs[i]).unwrap_or(N::zero()),
								)
							},
						)?;

						x_limbs[i] = Some(x);
						y_limbs[i] = Some(y);
					}

					Ok((x_limbs.map(|x| x.unwrap()), y_limbs.map(|x| x.unwrap())))
				},
			)?;

			let p_x_int = AssignedInteger::new(self.p.x.clone(), p_x_limbs);
			let p_y_int = AssignedInteger::new(self.p.y.clone(), p_y_limbs);

			let p = AssignedPoint::new(p_x_int, p_y_int);

<<<<<<< HEAD
			let mut result = None;
			match self.gadget {
				Gadgets::Add => {
					let q_x_int = AssignedInteger::new(self.q.clone().unwrap().x, q_x_limbs);
					let q_y_int = AssignedInteger::new(self.q.clone().unwrap().y, q_y_limbs);
					let q = AssignedPoint::new(q_x_int, q_y_int);

					let chip = EccAddChipset::new(p, q);
					result = Some(chip.synthesize(
						&config.common,
						&config.ecc_add,
						layouter.namespace(|| "ecc_add"),
					)?);
				},

				Gadgets::Double => {
					let chip = EccDoubleChipset::new(p);
					result = Some(chip.synthesize(
						&config.common,
						&config.ecc_double,
						layouter.namespace(|| "ecc_double"),
					)?);
				},

				Gadgets::Ladder => {
=======
			match self.gadget {
				Gadgets::Double => {
					let chip = EccDoubleChipset::new(p);
					let result = chip.synthesize(
						&config.common,
						&config.ecc_double,
						layouter.namespace(|| "ecc_double"),
					)?;
					for i in 0..NUM_LIMBS {
						layouter.constrain_instance(
							result.x.integer_limbs[i].cell(),
							config.common.instance,
							i,
						)?;
						layouter.constrain_instance(
							result.y.integer_limbs[i].cell(),
							config.common.instance,
							i + NUM_LIMBS,
						)?;
					}
				},
				Gadgets::Add => {
>>>>>>> 7ce9dd5e
					let q_x_int = AssignedInteger::new(self.q.clone().unwrap().x, q_x_limbs);
					let q_y_int = AssignedInteger::new(self.q.clone().unwrap().y, q_y_limbs);
					let q = AssignedPoint::new(q_x_int, q_y_int);

<<<<<<< HEAD
					let chip = EccUnreducedLadderChipset::new(p, q);
					result = Some(chip.synthesize(
						&config.common,
						&config.ecc_ladder,
						layouter.namespace(|| "ecc_ladder"),
					)?);
=======
					let chip = EccAddChipset::new(p, q);
					let result = chip.synthesize(
						&config.common,
						&config.ecc_add,
						layouter.namespace(|| "ecc_add"),
					)?;
					for i in 0..NUM_LIMBS {
						layouter.constrain_instance(
							result.x.integer_limbs[i].cell(),
							config.common.instance,
							i,
						)?;
						layouter.constrain_instance(
							result.y.integer_limbs[i].cell(),
							config.common.instance,
							i + NUM_LIMBS,
						)?;
					}
>>>>>>> 7ce9dd5e
				},
				/*
				Gadgets::Mul => EccChip::mul_scalar(
					p_x_limbs,
					p_y_limbs,
					self.p_x_rw.clone(),
					self.p_y_rw.clone(),
					value,
					self.value_bits.unwrap(),
					self.reduction_witnesses_add.clone().unwrap(),
					self.reduction_witnesses_double.clone().unwrap(),
					config.ecc.clone(),
					layouter.namespace(|| "scalar_mul"),
				)?,
				*/
			};
<<<<<<< HEAD

			for i in 0..NUM_LIMBS {
				layouter.constrain_instance(
					result.clone().unwrap().x.integer_limbs[i].cell(),
					config.common.instance,
					i,
				)?;
				layouter.constrain_instance(
					result.clone().unwrap().y.integer_limbs[i].cell(),
					config.common.instance,
					i + NUM_LIMBS,
				)?;
			}
=======
>>>>>>> 7ce9dd5e
			Ok(())
		}
	}

	#[test]
	fn should_add_two_points() {
		// Testing add.
		let a_big = BigUint::from_str("23423423525345345").unwrap();
		let b_big = BigUint::from_str("65464575675").unwrap();
		let c_big = BigUint::from_str("23423423423425345647567567568").unwrap();
		let a = Integer::<Fq, Fr, 4, 68, Bn256_4_68>::new(a_big);
		let b = Integer::<Fq, Fr, 4, 68, Bn256_4_68>::new(b_big);
		let c = Integer::<Fq, Fr, 4, 68, Bn256_4_68>::new(c_big);
		let p_point = EcPoint::<Fq, Fr, 4, 68, Bn256_4_68>::new(a.clone(), b.clone());
		let q_point = EcPoint::<Fq, Fr, 4, 68, Bn256_4_68>::new(b.clone(), c.clone());

		let res = p_point.add(&q_point);
		let test_chip = TestCircuit::<Fq, Fr, 4, 68, Bn256_4_68>::new(
			p_point,
			Some(q_point),
			None,
			None,
			None,
			None,
			Gadgets::Add,
		);

		let k = 7;
		let mut p_ins = Vec::new();
		p_ins.extend(res.x.limbs);
		p_ins.extend(res.y.limbs);
		let prover = MockProver::run(k, &test_chip, vec![p_ins]).unwrap();
		assert_eq!(prover.verify(), Ok(()));
	}

	#[test]
	fn should_double_a_point() {
		// Testing double.
		let a_big = BigUint::from_str("23423423525345345").unwrap();
		let b_big = BigUint::from_str("65464575675").unwrap();
		let a = Integer::<Fq, Fr, 4, 68, Bn256_4_68>::new(a_big);
		let b = Integer::<Fq, Fr, 4, 68, Bn256_4_68>::new(b_big);
		let p_point = EcPoint::<Fq, Fr, 4, 68, Bn256_4_68>::new(a.clone(), b.clone());

		let res = p_point.double();
		let test_chip = TestCircuit::<Fq, Fr, 4, 68, Bn256_4_68>::new(
			p_point,
<<<<<<< HEAD
			None,
			None,
			None,
			None,
			None,
			Gadgets::Double,
		);

		let k = 7;
		let mut p_ins = Vec::new();
		p_ins.extend(res.x.limbs);
		p_ins.extend(res.y.limbs);
		let prover = MockProver::run(k, &test_chip, vec![p_ins]).unwrap();
		assert_eq!(prover.verify(), Ok(()));
	}

	#[test]
	fn should_ladder_points() {
		// Testing ladder.
		let a_big = BigUint::from_str("23423423525345345").unwrap();
		let b_big = BigUint::from_str("65464575675").unwrap();
		let c_big = BigUint::from_str("23423423423425345647567567568").unwrap();
		let a = Integer::<Fq, Fr, 4, 68, Bn256_4_68>::new(a_big);
		let b = Integer::<Fq, Fr, 4, 68, Bn256_4_68>::new(b_big);
		let c = Integer::<Fq, Fr, 4, 68, Bn256_4_68>::new(c_big);
		let p_point = EcPoint::<Fq, Fr, 4, 68, Bn256_4_68>::new(a.clone(), b.clone());
		let q_point = EcPoint::<Fq, Fr, 4, 68, Bn256_4_68>::new(b.clone(), c.clone());

		let res = p_point.ladder(&q_point);
		let test_chip = TestCircuit::<Fq, Fr, 4, 68, Bn256_4_68>::new(
			p_point,
			Some(q_point),
=======
			None,
>>>>>>> 7ce9dd5e
			None,
			None,
			None,
			None,
			Gadgets::Ladder,
		);

		let k = 7;
		let mut p_ins = Vec::new();
		p_ins.extend(res.x.limbs);
		p_ins.extend(res.y.limbs);
		let prover = MockProver::run(k, &test_chip, vec![p_ins]).unwrap();
		assert_eq!(prover.verify(), Ok(()));
	}
<<<<<<< HEAD

=======
>>>>>>> 7ce9dd5e
	/*
	#[test]
	#[ignore = "Mul scalar broken"]
	fn should_mul_with_scalar() {
		// Testing scalar multiplication.
		let rng = &mut thread_rng();
		let scalar = Fr::from_u128(30);

		let zero = Integer::<Fq, Fr, 4, 68, Bn256_4_68>::zero();
		let a_big = BigUint::from_str("2342342453654645641233").unwrap();
		let b_big = BigUint::from_str("1231231231234235346457675685645454").unwrap();
		let a = Integer::<Fq, Fr, 4, 68, Bn256_4_68>::new(a_big);
		let b = Integer::<Fq, Fr, 4, 68, Bn256_4_68>::new(b_big);
		let p_point = EcPoint::<Fq, Fr, 4, 68, Bn256_4_68>::new(a.clone(), b.clone());
		let p_point = p_point.double();
		let rw_p_x = p_point.x.add(&zero);
		let rw_p_y = p_point.y.add(&zero);

		let bits = scalar.to_bytes().map(|byte| {
			let mut byte_bits = [false; 8];
			for i in (0..8).rev() {
				byte_bits[i] = (byte >> i) & 1u8 != 0
			}
			byte_bits
		});
		let mut bits_fr = [Fr::zero(); 256];
		for i in 0..256 {
			bits_fr[i] = Fr::from_u128(bits.flatten()[i].into())
		}

		let res = p_point.mul_scalar(scalar.to_bytes());
		let test_chip = TestCircuit::<Fq, Fr, 4, 68, Bn256_4_68>::new(
			p_point.clone(),
			rw_p_x.clone(),
			rw_p_y.clone(),
			Some(p_point.clone()),
			Some(rw_p_x.clone()),
			Some(rw_p_y.clone()),
			None,
			Some(res.1.clone()),
			Some(res.2.clone()),
			Some(scalar.clone()),
			Some(bits_fr),
			Gadgets::Mul,
		);
		let k = 13;
		let mut p_ins = Vec::new();
		p_ins.extend(res.0.x.limbs);
		p_ins.extend(res.0.y.limbs);
		let prover = MockProver::run(k, &test_chip, vec![vec![], p_ins]).unwrap();
		let errs = prover.verify().err().unwrap();
		for err in errs {
			println!("{:?}", err);
		}
		//assert_eq!(prover.verify(), Ok(()));
	}
	*/
}<|MERGE_RESOLUTION|>--- conflicted
+++ resolved
@@ -134,11 +134,7 @@
 			layouter.namespace(|| "reduce_q_y"),
 		)?;
 
-<<<<<<< HEAD
 		// numerator = q.y.sub(&p.y);
-=======
-		// numerator = other.y.sub(&self.y);
->>>>>>> 7ce9dd5e
 		let numerator_chip = IntegerSubChip::new(q_y_reduced, p_y_reduced.clone());
 		let numerator = numerator_chip.synthesize(
 			&common,
@@ -146,11 +142,8 @@
 			layouter.namespace(|| "numerator"),
 		)?;
 
-<<<<<<< HEAD
+
 		// denominator = q.x.sub(&p.x);
-=======
-		// denominator = other.x.sub(&self.x);
->>>>>>> 7ce9dd5e
 		let denominator_chip = IntegerSubChip::new(q_x_reduced.clone(), p_x_reduced.clone());
 		let denominator = denominator_chip.synthesize(
 			&common,
@@ -174,11 +167,7 @@
 			layouter.namespace(|| "m_squared"),
 		)?;
 
-<<<<<<< HEAD
 		// m_squared_minus_p_x = m_squared.result.sub(&p.x)
-=======
-		// m_squared_minus_p_x = m_squared.result.sub(&self.x)
->>>>>>> 7ce9dd5e
 		let m_squared_minus_p_x_chip = IntegerSubChip::new(m_squared, p_x_reduced.clone());
 		let m_squared_minus_p_x = m_squared_minus_p_x_chip.synthesize(
 			&common,
@@ -186,17 +175,12 @@
 			layouter.namespace(|| "m_squared_minus_p_x"),
 		)?;
 
-<<<<<<< HEAD
 		// r_x = m_squared_minus_p_x.result.sub(&q.x)
-=======
-		// r_x = m_squared_minus_p_x.result.sub(&other.x)
->>>>>>> 7ce9dd5e
 		let r_x_chip = IntegerSubChip::new(m_squared_minus_p_x, q_x_reduced.clone());
 		let r_x = r_x_chip.synthesize(
 			&common,
 			&config.integer_sub_selector,
 			layouter.namespace(|| "r_x"),
-<<<<<<< HEAD
 		)?;
 
 		// r_x_minus_p_x = p.x.sub(&r_x.result);
@@ -207,18 +191,6 @@
 			layouter.namespace(|| "r_x_minus_p_x"),
 		)?;
 
-=======
-		)?;
-
-		// r_x_minus_p_x = self.x.sub(&r_x.result);
-		let r_x_minus_p_x_chip = IntegerSubChip::new(p_x_reduced, r_x.clone());
-		let r_x_minus_p_x = r_x_minus_p_x_chip.synthesize(
-			&common,
-			&config.integer_sub_selector,
-			layouter.namespace(|| "r_x_minus_p_x"),
-		)?;
-
->>>>>>> 7ce9dd5e
 		// m_times_r_x_minus_p_x = m.result.mul(&r_x_minus_p_x.result);
 		let m_times_r_x_minus_p_x_chip = IntegerMulChip::new(m, r_x_minus_p_x);
 		let m_times_r_x_minus_p_x = m_times_r_x_minus_p_x_chip.synthesize(
@@ -227,11 +199,7 @@
 			layouter.namespace(|| "m_times_r_x_minus_p_x"),
 		)?;
 
-<<<<<<< HEAD
 		// r_y = m_times_r_x_minus_p_x.result.sub(&p.y)
-=======
-		// r_y = m_times_r_x_minus_p_x.result.sub(&self.y)
->>>>>>> 7ce9dd5e
 		let r_y_chip = IntegerSubChip::new(m_times_r_x_minus_p_x, p_y_reduced);
 		let r_y = r_y_chip.synthesize(
 			&common,
@@ -243,7 +211,6 @@
 		Ok(r)
 	}
 }
-<<<<<<< HEAD
 
 /// Configuration elements for the circuit are defined here.
 #[derive(Debug, Clone)]
@@ -256,20 +223,6 @@
 	integer_div_selector: Selector,
 }
 
-=======
-
-/// Configuration elements for the circuit are defined here.
-#[derive(Debug, Clone)]
-struct EccDoubleConfig {
-	/// Constructs selectors from different circuits.
-	integer_reduce_selector: Selector,
-	integer_add_selector: Selector,
-	integer_sub_selector: Selector,
-	integer_mul_selector: Selector,
-	integer_div_selector: Selector,
-}
-
->>>>>>> 7ce9dd5e
 impl EccDoubleConfig {
 	/// Construct a new config given the selector of child chips
 	pub fn new(
@@ -335,17 +288,12 @@
 			layouter.namespace(|| "reduce_p_y"),
 		)?;
 
-<<<<<<< HEAD
 		// double_p_y = p.y.add(&p.y)
-=======
-		// double_p_y = self.y.add(&self.y)
->>>>>>> 7ce9dd5e
 		let double_p_y_chip = IntegerAddChip::new(p_y_reduced.clone(), p_y_reduced.clone());
 		let double_p_y = double_p_y_chip.synthesize(
 			&common,
 			&config.integer_add_selector,
 			layouter.namespace(|| "double_p_y"),
-<<<<<<< HEAD
 		)?;
 
 		// p_x_square = p.x.mul(&p.x)
@@ -736,194 +684,6 @@
 			config.clone(),
 			layouter.namespace(|| "add"),
 		)?;
-=======
-		)?;
-
-		// p_x_square = self.x.mul(&self.x)
-		let p_x_square_chip = IntegerMulChip::new(p_x_reduced.clone(), p_x_reduced.clone());
-		let p_x_square = p_x_square_chip.synthesize(
-			&common,
-			&config.integer_mul_selector,
-			layouter.namespace(|| "p_x_square"),
-		)?;
-
-		// p_x_square_times_two = p_x_square.result.add(&p_x_square.result);
-		let p_x_square_times_two_chip = IntegerAddChip::new(p_x_square.clone(), p_x_square.clone());
-		let p_x_square_times_two = p_x_square_times_two_chip.synthesize(
-			&common,
-			&config.integer_add_selector,
-			layouter.namespace(|| "p_x_square_times_two"),
-		)?;
-
-		// p_x_square_times_three = p_x_square.result.add(&p_x_square_times_two.result);
-		let p_x_square_times_three_chip = IntegerAddChip::new(p_x_square_times_two, p_x_square);
-		let p_x_square_times_three = p_x_square_times_three_chip.synthesize(
-			&common,
-			&config.integer_add_selector,
-			layouter.namespace(|| "p_x_square_times_three"),
-		)?;
-
-		// m = p_x_square_times_three.result.div(&double_p_y.result)
-		let m_chip = IntegerDivChip::new(p_x_square_times_three, double_p_y);
-		let m = m_chip.synthesize(
-			&common,
-			&config.integer_div_selector,
-			layouter.namespace(|| "m"),
-		)?;
-
-		// double_p_x = self.x.add(&self.x)
-		let double_p_x_chip = IntegerAddChip::new(p_x_reduced.clone(), p_x_reduced.clone());
-		let double_p_x = double_p_x_chip.synthesize(
-			&common,
-			&config.integer_add_selector,
-			layouter.namespace(|| "double_p_x"),
-		)?;
-
-		// m_squared = m.result.mul(&m.result)
-		let m_squared_chip = IntegerMulChip::new(m.clone(), m.clone());
-		let m_squared = m_squared_chip.synthesize(
-			&common,
-			&config.integer_mul_selector,
-			layouter.namespace(|| "m_squared"),
-		)?;
-
-		// r_x = m_squared.result.sub(&double_p_x.result)
-		let r_x_chip = IntegerSubChip::new(m_squared, double_p_x);
-		let r_x = r_x_chip.synthesize(
-			&common,
-			&config.integer_sub_selector,
-			layouter.namespace(|| "r_x"),
-		)?;
-
-		// p_x_minus_r_x = self.x.sub(&r_x.result)
-		let p_x_minus_r_x_chip = IntegerSubChip::new(p_x_reduced, r_x.clone());
-		let p_x_minus_r_x = p_x_minus_r_x_chip.synthesize(
-			&common,
-			&config.integer_sub_selector,
-			layouter.namespace(|| "p_x_minus_r_x"),
-		)?;
-
-		// m_times_p_x_minus_r_x = m.result.mul(&p_x_minus_r_x.result)
-		let m_times_p_x_minus_r_x_chip = IntegerMulChip::new(m, p_x_minus_r_x);
-		let m_times_p_x_minus_r_x = m_times_p_x_minus_r_x_chip.synthesize(
-			&common,
-			&config.integer_mul_selector,
-			layouter.namespace(|| "m_times_p_x_minus_r_x"),
-		)?;
-
-		// r_y = m_times_p_x_minus_r_x.result.sub(&self.y)
-		let r_y_chip = IntegerSubChip::new(m_times_p_x_minus_r_x, p_y_reduced);
-		let r_y = r_y_chip.synthesize(
-			&common,
-			&config.integer_sub_selector,
-			layouter.namespace(|| "r_y"),
-		)?;
-
-		let r = AssignedPoint::new(r_x, r_y);
-
-		Ok(r)
-	}
-}
-/*
-pub fn mul_scalar(
-	// Assigns a cell for the r_x.
-	exp_x: [AssignedCell<N, N>; NUM_LIMBS],
-	// Assigns a cell for the r_y.
-	exp_y: [AssignedCell<N, N>; NUM_LIMBS],
-	// Reduction witness for exp_x -- make sure exp_x is in the W field before being passed
-	exp_x_rw: ReductionWitness<W, N, NUM_LIMBS, NUM_BITS, P>,
-	// Reduction witness for exp_y -- make sure exp_y is in the W field before being passed
-	exp_y_rw: ReductionWitness<W, N, NUM_LIMBS, NUM_BITS, P>,
-	// Assigns a cell for the value.
-	value: AssignedCell<N, N>,
-	// Constructs an array for the value bits.
-	value_bits: [N; 256],
-	// Reduction witnesses for mul scalar add operation
-	reduction_witnesses_add: [Vec<ReductionWitness<W, N, NUM_LIMBS, NUM_BITS, P>>; 256],
-	// Reduction witnesses for mul scalar double operation
-	reduction_witnesses_double: [Vec<ReductionWitness<W, N, NUM_LIMBS, NUM_BITS, P>>; 256],
-	// Ecc Config
-	config: EccConfig<NUM_LIMBS>,
-	// Layouter
-	mut layouter: impl Layouter<N>,
-) -> Result<
-	(
-		[AssignedCell<N, N>; NUM_LIMBS],
-		[AssignedCell<N, N>; NUM_LIMBS],
-	),
-	Error,
-> {
-	// Check that `value_bits` are decomposed from `value`
-	// for i in 0..value_bits.len() {
-	//    if value_bits[i] == 1 {
-	//        add selector - row i
-	//    }
-	//    double selector - row i
-	// }
-	let bits2num = Bits2NumChip::new(value.clone(), value_bits.to_vec());
-	let bits = bits2num.synthesize(
-		&config.common,
-		&config.bits2num_selector,
-		layouter.namespace(|| "bits2num"),
-	)?;
-	let mut exp_x = IntegerChip::reduce(
-		exp_x,
-		exp_x_rw,
-		config.integer.clone(),
-		layouter.namespace(|| "reduce_exp_x"),
-	)?;
-	let mut exp_y = IntegerChip::reduce(
-		exp_y,
-		exp_y_rw,
-		config.integer.clone(),
-		layouter.namespace(|| "reduce_exp_y"),
-	)?;
-	let mut exps = Vec::new();
-	for i in 0..bits.len() {
-		(exp_x, exp_y) = Self::double_unreduced(
-			exp_x.clone(),
-			exp_y.clone(),
-			reduction_witnesses_double[i].clone(),
-			config.clone(),
-			layouter.namespace(|| "doubling"),
-		)?;
-		exps.push((exp_x.clone(), exp_y.clone()));
-	}
-	// Find first positive bit
-	let first_bit = Self::find_first_positive_bit(value_bits);
-	let mut r_x = exps[first_bit].0.clone();
-	let mut r_y = exps[first_bit].1.clone();
-	let mut flag = true;
-
-			for i in (first_bit + 1)..bits.len() {
-				// Here we pass this checks because we assigned(exp_x, exp_y) to (r_x,
-				// r_y) and we already constraint them when we calculate double operation. After
-				// we hit second positive bit we start to check addition constraints as well.
-				if (value_bits[i] == N::zero()) && flag {
-					continue;
-				} else {
-					flag = false;
-					let (new_r_x, new_r_y) = Self::add_unreduced(
-						r_x.clone(),
-						r_y.clone(),
-						exps[i].0.clone(),
-						exps[i].1.clone(),
-						reduction_witnesses_add[i].clone(),
-						config.clone(),
-						layouter.namespace(|| "add"),
-					)?;
-
-	for i in (first_bit + 1)..bits.len() {
-		let (new_r_x, new_r_y) = Self::add_unreduced(
-			r_x.clone(),
-			r_y.clone(),
-			exps[i].0.clone(),
-			exps[i].1.clone(),
-			reduction_witnesses_add[i].clone(),
-			config.clone(),
-			layouter.namespace(|| "add"),
-		)?;
->>>>>>> 7ce9dd5e
 		for j in 0..NUM_LIMBS {
 			// r_x
 			let select = SelectChip::new(bits[i].clone(), new_r_x[j].clone(), r_x[j].clone());
@@ -931,7 +691,6 @@
 				&config.common,
 				&config.select_selector,
 				layouter.namespace(|| format!("select_r_x_{}", j)),
-<<<<<<< HEAD
 			)?;
 
 			// r_y
@@ -941,17 +700,6 @@
 				&config.select_selector,
 				layouter.namespace(|| format!("select_r_y_{}", j)),
 			)?;
-=======
-			)?;
-
-			// r_y
-			let select = SelectChip::new(bits[i].clone(), new_r_y[j].clone(), r_y[j].clone());
-			r_y[j] = select.synthesize(
-				&config.common,
-				&config.select_selector,
-				layouter.namespace(|| format!("select_r_y_{}", j)),
-			)?;
->>>>>>> 7ce9dd5e
 		}
 	}
 	Ok((r_x, r_y))
@@ -970,14 +718,10 @@
 
 #[cfg(test)]
 mod test {
-<<<<<<< HEAD
 	use super::{
 		AssignedPoint, EccAddChipset, EccAddConfig, EccDoubleChipset, EccDoubleConfig,
 		EccUnreducedLadderChipset, EccUnreducedLadderConfig,
 	};
-=======
-	use super::{AssignedPoint, EccAddChipset, EccAddConfig, EccDoubleChipset, EccDoubleConfig};
->>>>>>> 7ce9dd5e
 	use crate::{
 		ecc::native::EcPoint,
 		integer::{
@@ -1004,10 +748,7 @@
 	enum Gadgets {
 		Add,
 		Double,
-<<<<<<< HEAD
 		Ladder,
-=======
->>>>>>> 7ce9dd5e
 		//Mul,
 	}
 
@@ -1016,10 +757,7 @@
 		common: CommonConfig,
 		ecc_add: EccAddConfig,
 		ecc_double: EccDoubleConfig,
-<<<<<<< HEAD
 		ecc_ladder: EccUnreducedLadderConfig,
-=======
->>>>>>> 7ce9dd5e
 	}
 
 	#[derive(Clone)]
@@ -1101,16 +839,12 @@
 				integer_mul_selector, integer_div_selector,
 			);
 
-<<<<<<< HEAD
 			let ecc_ladder = EccUnreducedLadderConfig::new(
 				integer_add_selector, integer_sub_selector, integer_mul_selector,
 				integer_div_selector,
 			);
 
 			TestConfig { common, ecc_add, ecc_double, ecc_ladder }
-=======
-			TestConfig { common, ecc_add, ecc_double }
->>>>>>> 7ce9dd5e
 		}
 
 		fn synthesize(
@@ -1201,7 +935,6 @@
 
 			let p = AssignedPoint::new(p_x_int, p_y_int);
 
-<<<<<<< HEAD
 			let mut result = None;
 			match self.gadget {
 				Gadgets::Add => {
@@ -1227,61 +960,16 @@
 				},
 
 				Gadgets::Ladder => {
-=======
-			match self.gadget {
-				Gadgets::Double => {
-					let chip = EccDoubleChipset::new(p);
-					let result = chip.synthesize(
-						&config.common,
-						&config.ecc_double,
-						layouter.namespace(|| "ecc_double"),
-					)?;
-					for i in 0..NUM_LIMBS {
-						layouter.constrain_instance(
-							result.x.integer_limbs[i].cell(),
-							config.common.instance,
-							i,
-						)?;
-						layouter.constrain_instance(
-							result.y.integer_limbs[i].cell(),
-							config.common.instance,
-							i + NUM_LIMBS,
-						)?;
-					}
-				},
-				Gadgets::Add => {
->>>>>>> 7ce9dd5e
 					let q_x_int = AssignedInteger::new(self.q.clone().unwrap().x, q_x_limbs);
 					let q_y_int = AssignedInteger::new(self.q.clone().unwrap().y, q_y_limbs);
 					let q = AssignedPoint::new(q_x_int, q_y_int);
 
-<<<<<<< HEAD
 					let chip = EccUnreducedLadderChipset::new(p, q);
 					result = Some(chip.synthesize(
 						&config.common,
 						&config.ecc_ladder,
 						layouter.namespace(|| "ecc_ladder"),
 					)?);
-=======
-					let chip = EccAddChipset::new(p, q);
-					let result = chip.synthesize(
-						&config.common,
-						&config.ecc_add,
-						layouter.namespace(|| "ecc_add"),
-					)?;
-					for i in 0..NUM_LIMBS {
-						layouter.constrain_instance(
-							result.x.integer_limbs[i].cell(),
-							config.common.instance,
-							i,
-						)?;
-						layouter.constrain_instance(
-							result.y.integer_limbs[i].cell(),
-							config.common.instance,
-							i + NUM_LIMBS,
-						)?;
-					}
->>>>>>> 7ce9dd5e
 				},
 				/*
 				Gadgets::Mul => EccChip::mul_scalar(
@@ -1298,7 +986,6 @@
 				)?,
 				*/
 			};
-<<<<<<< HEAD
 
 			for i in 0..NUM_LIMBS {
 				layouter.constrain_instance(
@@ -1312,8 +999,6 @@
 					i + NUM_LIMBS,
 				)?;
 			}
-=======
->>>>>>> 7ce9dd5e
 			Ok(())
 		}
 	}
@@ -1361,7 +1046,6 @@
 		let res = p_point.double();
 		let test_chip = TestCircuit::<Fq, Fr, 4, 68, Bn256_4_68>::new(
 			p_point,
-<<<<<<< HEAD
 			None,
 			None,
 			None,
@@ -1394,9 +1078,6 @@
 		let test_chip = TestCircuit::<Fq, Fr, 4, 68, Bn256_4_68>::new(
 			p_point,
 			Some(q_point),
-=======
-			None,
->>>>>>> 7ce9dd5e
 			None,
 			None,
 			None,
@@ -1411,10 +1092,7 @@
 		let prover = MockProver::run(k, &test_chip, vec![p_ins]).unwrap();
 		assert_eq!(prover.verify(), Ok(()));
 	}
-<<<<<<< HEAD
-
-=======
->>>>>>> 7ce9dd5e
+
 	/*
 	#[test]
 	#[ignore = "Mul scalar broken"]
