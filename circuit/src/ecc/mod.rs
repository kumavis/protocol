/// Native version of the chip
pub mod native;

use crate::{
	gadgets::{bits2num::Bits2NumChip, common::SelectChip},
	integer::{
		native::{Integer, Quotient, ReductionWitness},
		rns::RnsParams,
		AssignedInteger, IntegerChip, IntegerConfig,
	},
	Chip, CommonChip, CommonConfig,
};
use halo2::{
	arithmetic::FieldExt,
	circuit::{AssignedCell, Layouter, Region, Value},
	plonk::{ConstraintSystem, Error, Selector},
};
use std::marker::PhantomData;

/// Structure for the AssignedPoint.
struct AssignedPoint<W: FieldExt, N: FieldExt, const NUM_LIMBS: usize, const NUM_BITS: usize, P>
where
	P: RnsParams<W, N, NUM_LIMBS, NUM_BITS>,
{
	// x coordinate of the point
	x: AssignedInteger<W, N, NUM_LIMBS, NUM_BITS, P>,
	// y coordinate of the point
	y: AssignedInteger<W, N, NUM_LIMBS, NUM_BITS, P>,
}

impl<W: FieldExt, N: FieldExt, const NUM_LIMBS: usize, const NUM_BITS: usize, P>
	AssignedPoint<W, N, NUM_LIMBS, NUM_BITS, P>
where
	P: RnsParams<W, N, NUM_LIMBS, NUM_BITS>,
{
	/// Returns a new `AssignedPoint` given its coordinates as `AssignedInteger`
	pub fn new(
		x: AssignedInteger<W, N, NUM_LIMBS, NUM_BITS, P>,
		y: AssignedInteger<W, N, NUM_LIMBS, NUM_BITS, P>,
	) -> AssignedPoint<W, N, NUM_LIMBS, NUM_BITS, P> {
		AssignedPoint { x, y }
	}

	/// Returns `x` coordinate
	pub fn x(&self) -> AssignedInteger<W, N, NUM_LIMBS, NUM_BITS, P> {
		self.x.clone()
	}

	/// Returns `y` coordinate
	pub fn y(&self) -> AssignedInteger<W, N, NUM_LIMBS, NUM_BITS, P> {
		self.y.clone()
	}
}

#[derive(Debug, Clone)]
/// Configuration elements for the circuit are defined here.
struct EccConfig<const NUM_LIMBS: usize> {
<<<<<<< HEAD
	/// Constructs bits2num circuit elements.
	bits2num: Bits2NumConfig,
	/// Constructs integer circuit elements.
=======
>>>>>>> c02a5625
	integer: IntegerConfig<NUM_LIMBS>,
	/// Constructs common circuit elements.
	common: CommonConfig,
	bits2num_selector: Selector,
	select_selector: Selector,
}

/// Constructs a chip for the circuit.
struct EccChip<W: FieldExt, N: FieldExt, const NUM_LIMBS: usize, const NUM_BITS: usize, P>
where
	P: RnsParams<W, N, NUM_LIMBS, NUM_BITS>,
{
	/// Constructs phantom datas for the variables.
	_native: PhantomData<N>,
	_wrong: PhantomData<W>,
	_rns: PhantomData<P>,
}

impl<W: FieldExt, N: FieldExt, const NUM_LIMBS: usize, const NUM_BITS: usize, P>
	EccChip<W, N, NUM_LIMBS, NUM_BITS, P>
where
	P: RnsParams<W, N, NUM_LIMBS, NUM_BITS>,
{
	/// Make the circuit config.
	pub fn configure(meta: &mut ConstraintSystem<N>) -> EccConfig<NUM_LIMBS> {
		let integer = IntegerChip::<W, N, NUM_LIMBS, NUM_BITS, P>::configure(meta);
		let common = CommonChip::<N>::configure(meta);
		let bits2num_selector = Bits2NumChip::configure(&common, meta);
		let select_selector = SelectChip::configure(&common, meta);

		EccConfig { integer, common, select_selector, bits2num_selector }
	}

	/// Adds two variable after the reduce operation
	pub fn add_reduced(
		// Assigned point p
		p: AssignedPoint<W, N, NUM_LIMBS, NUM_BITS, P>,
		// Assigned point p
		q: AssignedPoint<W, N, NUM_LIMBS, NUM_BITS, P>,
		// Reduction witnesses for add operation
		reduction_witnesses: Vec<ReductionWitness<W, N, NUM_LIMBS, NUM_BITS, P>>,
		// Ecc config columns
		config: EccConfig<NUM_LIMBS>,
		// Layouter
		mut layouter: impl Layouter<N>,
	) -> Result<AssignedPoint<W, N, NUM_LIMBS, NUM_BITS, P>, Error> {
		let p_x = AssignedInteger::new(
			IntegerChip::reduce(
				p.x().integer,
				p.x().rw,
				config.integer.clone(),
				layouter.namespace(|| "reduce_p_x"),
			)?,
			p.x().rw,
		);
		let p_y = AssignedInteger::new(
			IntegerChip::reduce(
				p.y().integer,
				p.y().rw,
				config.integer.clone(),
				layouter.namespace(|| "reduce_p_y"),
			)?,
			p.y().rw,
		);
		let q_x = AssignedInteger::new(
			IntegerChip::reduce(
				q.x().integer,
				q.x().rw,
				config.integer.clone(),
				layouter.namespace(|| "reduce_q_x"),
			)?,
			q.x().rw,
		);
		let q_y = AssignedInteger::new(
			IntegerChip::reduce(
				q.y().integer,
				q.y().rw,
				config.integer.clone(),
				layouter.namespace(|| "reduce_q_y"),
			)?,
			q.y().rw,
		);

		let p = AssignedPoint::new(p_x, p_y);
		let q = AssignedPoint::new(q_x, q_y);

		let point = Self::add_unreduced(
			p,
			q,
			reduction_witnesses,
			config,
			layouter.namespace(|| "reduce_add"),
		)?;
		Ok(point)
	}

	/// Adds two variables without reduce operation
	pub fn add_unreduced(
		// Assigned point p
		p: AssignedPoint<W, N, NUM_LIMBS, NUM_BITS, P>,
		// Assigned point q
		q: AssignedPoint<W, N, NUM_LIMBS, NUM_BITS, P>,
		// Reduction witnesses for add operation
		reduction_witnesses: Vec<ReductionWitness<W, N, NUM_LIMBS, NUM_BITS, P>>,
		// Ecc config columns
		config: EccConfig<NUM_LIMBS>,
		// Layouter
		mut layouter: impl Layouter<N>,
	) -> Result<AssignedPoint<W, N, NUM_LIMBS, NUM_BITS, P>, Error> {
		layouter.assign_region(
			|| "elliptic_add_operation",
			|mut region: Region<'_, N>| {
				// numerator = other.y.sub(&self.y);
				config.integer.sub_selector.enable(&mut region, 0)?;
				let numerator = IntegerChip::assign(
					Some(&q.y().integer),
					&p.y().integer,
					&reduction_witnesses[0],
					&config.integer,
					&mut region,
					0,
				)
				.unwrap();

				// denominator = other.x.sub(&self.x);
				config.integer.sub_selector.enable(&mut region, 2)?;
				let denominator = IntegerChip::assign(
					Some(&q.x().integer),
					&p.x().integer,
					&reduction_witnesses[1],
					&config.integer,
					&mut region,
					2,
				)
				.unwrap();

				// m = numerator.result.div(&denominator.result)
				config.integer.div_selector.enable(&mut region, 4)?;
				let m = IntegerChip::assign(
					Some(&numerator),
					&denominator,
					&reduction_witnesses[2],
					&config.integer,
					&mut region,
					4,
				)
				.unwrap();

				// m_squared = m.result.mul(&m.result)
				config.integer.mul_selector.enable(&mut region, 5)?;
				let _m_squared = IntegerChip::assign(
					None, &m, &reduction_witnesses[3], &config.integer, &mut region, 5,
				)
				.unwrap();

				// m_squared_minus_p_x = m_squared.result.sub(&self.x)
				config.integer.sub_selector.enable(&mut region, 6)?;
				let _m_squared_minus_p_x = IntegerChip::assign(
					None,
					&p.x().integer,
					&reduction_witnesses[4],
					&config.integer,
					&mut region,
					6,
				)
				.unwrap();

				// r_x = m_squared_minus_p_x.result.sub(&other.x)
				config.integer.sub_selector.enable(&mut region, 7)?;
				let r_x = IntegerChip::assign(
					None,
					&q.x().integer,
					&reduction_witnesses[5],
					&config.integer,
					&mut region,
					7,
				)
				.unwrap();

				// r_x_minus_p_x = self.x.sub(&r_x.result);
				config.integer.sub_selector.enable(&mut region, 9)?;
				let r_x_minus_p_x = IntegerChip::assign(
					Some(&p.x().integer),
					&r_x,
					&reduction_witnesses[6],
					&config.integer,
					&mut region,
					9,
				)
				.unwrap();

				// m_times_r_x_minus_p_x = m.result.mul(&r_x_minus_p_x.result);
				config.integer.mul_selector.enable(&mut region, 11)?;
				let _m_times_r_x_minus_p_x = IntegerChip::assign(
					Some(&m),
					&r_x_minus_p_x,
					&reduction_witnesses[7],
					&config.integer,
					&mut region,
					11,
				)
				.unwrap();

				// r_y = m_times_r_x_minus_p_x.result.sub(&self.y)
				config.integer.sub_selector.enable(&mut region, 12)?;
				let r_y = IntegerChip::assign(
					None,
					&p.y().integer,
					&reduction_witnesses[8],
					&config.integer,
					&mut region,
					12,
				)
				.unwrap();

				let r_x = AssignedInteger::new(r_x, reduction_witnesses[5].clone());
				let r_y = AssignedInteger::new(r_y, reduction_witnesses[8].clone());
				let r = AssignedPoint::new(r_x, r_y);
				Ok(r)
			},
		)
	}

	/// Doubles the variable after reduce operation
	pub fn double_reduced(
		// Assigned point p
		p: AssignedPoint<W, N, NUM_LIMBS, NUM_BITS, P>,
		// Reduction witnesses for add operation
		reduction_witnesses: Vec<ReductionWitness<W, N, NUM_LIMBS, NUM_BITS, P>>,
		// Ecc config columns
		config: EccConfig<NUM_LIMBS>,
		// Layouter
		mut layouter: impl Layouter<N>,
	) -> Result<AssignedPoint<W, N, NUM_LIMBS, NUM_BITS, P>, Error> {
		let p_x = AssignedInteger::new(
			IntegerChip::reduce(
				p.x().integer,
				p.x().rw,
				config.integer.clone(),
				layouter.namespace(|| "reduce_p_x"),
			)?,
			p.x().rw,
		);
		let p_y = AssignedInteger::new(
			IntegerChip::reduce(
				p.y().integer,
				p.y().rw,
				config.integer.clone(),
				layouter.namespace(|| "reduce_p_y"),
			)?,
			p.y().rw,
		);

		let p = AssignedPoint::new(p_x, p_y);
		let point = Self::double_unreduced(
			p,
			reduction_witnesses,
			config,
			layouter.namespace(|| "reduce_double"),
		)?;
		Ok(point)
	}

	/// Doubles the variable without reduce operation
	pub fn double_unreduced(
		p: AssignedPoint<W, N, NUM_LIMBS, NUM_BITS, P>,
		// Reduction witnesses for double operation
		reduction_witnesses: Vec<ReductionWitness<W, N, NUM_LIMBS, NUM_BITS, P>>,
		// Ecc Config
		config: EccConfig<NUM_LIMBS>,
		// Layouter
		mut layouter: impl Layouter<N>,
	) -> Result<AssignedPoint<W, N, NUM_LIMBS, NUM_BITS, P>, Error> {
		layouter.assign_region(
			|| "elliptic_double_operation",
			|mut region: Region<'_, N>| {
				// double_p_y = self.y.add(&self.y)
				config.integer.add_selector.enable(&mut region, 0)?;
				let double_p_y = IntegerChip::assign(
					Some(&p.y().integer),
					&p.y().integer,
					&reduction_witnesses[0],
					&config.integer,
					&mut region,
					0,
				)
				.unwrap();

				// p_x_square = self.x.mul(&self.x)
				config.integer.mul_selector.enable(&mut region, 2)?;
				let p_x_square = IntegerChip::assign(
					Some(&p.x().integer),
					&p.x().integer,
					&reduction_witnesses[1],
					&config.integer,
					&mut region,
					2,
				)
				.unwrap();

				// p_x_square_times_two = p_x_square.result.add(&p_x_square.result);
				config.integer.add_selector.enable(&mut region, 3)?;
				let _p_x_square_times_two = IntegerChip::assign(
					None, &p_x_square, &reduction_witnesses[2], &config.integer, &mut region, 3,
				)
				.unwrap();

				// p_x_square_times_three = p_x_square.result.add(&p_x_square_times_two.result);
				config.integer.add_selector.enable(&mut region, 4)?;
				let _p_x_square_times_three = IntegerChip::assign(
					None, &p_x_square, &reduction_witnesses[3], &config.integer, &mut region, 4,
				)
				.unwrap();

				// m = p_x_square_times_three.result.div(&double_p_y.result)
				config.integer.div_selector.enable(&mut region, 5)?;
				let m = IntegerChip::assign(
					None, &double_p_y, &reduction_witnesses[4], &config.integer, &mut region, 5,
				)
				.unwrap();

				// double_p_x = self.x.add(&self.x)
				config.integer.add_selector.enable(&mut region, 7)?;
				let double_p_x = IntegerChip::assign(
					Some(&p.x().integer),
					&p.x().integer,
					&reduction_witnesses[5],
					&config.integer,
					&mut region,
					7,
				)
				.unwrap();

				// m_squared = m.result.mul(&m.result)
				config.integer.mul_selector.enable(&mut region, 9)?;
				let _m_squared = IntegerChip::assign(
					Some(&m),
					&m,
					&reduction_witnesses[6],
					&config.integer,
					&mut region,
					9,
				)
				.unwrap();

				// r_x = m_squared.result.sub(&double_p_x.result)
				config.integer.sub_selector.enable(&mut region, 10)?;
				let r_x = IntegerChip::assign(
					None, &double_p_x, &reduction_witnesses[7], &config.integer, &mut region, 10,
				)
				.unwrap();

				// p_x_minus_r_x = self.x.sub(&r_x.result)
				config.integer.sub_selector.enable(&mut region, 12)?;
				let _p_x_minus_r_x = IntegerChip::assign(
					Some(&p.x().integer),
					&r_x,
					&reduction_witnesses[8],
					&config.integer,
					&mut region,
					12,
				)
				.unwrap();

				// m_times_p_x_minus_r_x = m.result.mul(&p_x_minus_r_x.result)
				config.integer.mul_selector.enable(&mut region, 13)?;
				let _m_times_p_x_minus_r_x = IntegerChip::assign(
					None, &m, &reduction_witnesses[9], &config.integer, &mut region, 13,
				)
				.unwrap();

				// r_y = m_times_p_x_minus_r_x.result.sub(&self.y)
				config.integer.sub_selector.enable(&mut region, 14)?;
				let r_y = IntegerChip::assign(
					None,
					&p.y().integer,
					&reduction_witnesses[10],
					&config.integer,
					&mut region,
					14,
				)
				.unwrap();

				let r_x = AssignedInteger::new(r_x, reduction_witnesses[7].clone());
				let r_y = AssignedInteger::new(r_y, reduction_witnesses[10].clone());
				let r = AssignedPoint::new(r_x, r_y);

				Ok(r)
			},
		)
	}

	/*
	pub fn mul_scalar(
		// Assigns a cell for the r_x.
		exp_x: [AssignedCell<N, N>; NUM_LIMBS],
		// Assigns a cell for the r_y.
		exp_y: [AssignedCell<N, N>; NUM_LIMBS],
		// Reduction witness for exp_x -- make sure exp_x is in the W field before being passed
		exp_x_rw: ReductionWitness<W, N, NUM_LIMBS, NUM_BITS, P>,
		// Reduction witness for exp_y -- make sure exp_y is in the W field before being passed
		exp_y_rw: ReductionWitness<W, N, NUM_LIMBS, NUM_BITS, P>,
		// Assigns a cell for the value.
		value: AssignedCell<N, N>,
		// Constructs an array for the value bits.
		value_bits: [N; 256],
		// Reduction witnesses for mul scalar add operation
		reduction_witnesses_add: [Vec<ReductionWitness<W, N, NUM_LIMBS, NUM_BITS, P>>; 256],
		// Reduction witnesses for mul scalar double operation
		reduction_witnesses_double: [Vec<ReductionWitness<W, N, NUM_LIMBS, NUM_BITS, P>>; 256],
		// Ecc Config
		config: EccConfig<NUM_LIMBS>,
		// Layouter
		mut layouter: impl Layouter<N>,
	) -> Result<
		(
			[AssignedCell<N, N>; NUM_LIMBS],
			[AssignedCell<N, N>; NUM_LIMBS],
		),
		Error,
	> {
		// Check that `value_bits` are decomposed from `value`
		// for i in 0..value_bits.len() {
		//    if value_bits[i] == 1 {
		//        add selector - row i
		//    }
		//    double selector - row i
		// }
		let bits2num = Bits2NumChip::new(value.clone(), value_bits.to_vec());
		let bits = bits2num.synthesize(
			&config.common,
			&config.bits2num_selector,
			layouter.namespace(|| "bits2num"),
		)?;
		let mut exp_x = IntegerChip::reduce(
			exp_x,
			exp_x_rw,
			config.integer.clone(),
			layouter.namespace(|| "reduce_exp_x"),
		)?;
		let mut exp_y = IntegerChip::reduce(
			exp_y,
			exp_y_rw,
			config.integer.clone(),
			layouter.namespace(|| "reduce_exp_y"),
		)?;
		let mut exps = Vec::new();
		for i in 0..bits.len() {
			(exp_x, exp_y) = Self::double_unreduced(
				exp_x.clone(),
				exp_y.clone(),
				reduction_witnesses_double[i].clone(),
				config.clone(),
				layouter.namespace(|| "doubling"),
			)?;
			exps.push((exp_x.clone(), exp_y.clone()));
		}
		// Find first positive bit
		let first_bit = Self::find_first_positive_bit(value_bits);
		let mut r_x = exps[first_bit].0.clone();
		let mut r_y = exps[first_bit].1.clone();
		let mut flag = true;
		/*
				for i in (first_bit + 1)..bits.len() {
					// Here we pass this checks because we assigned(exp_x, exp_y) to (r_x,
					// r_y) and we already constraint them when we calculate double operation. After
					// we hit second positive bit we start to check addition constraints as well.
					if (value_bits[i] == N::zero()) && flag {
						continue;
					} else {
						flag = false;
						let (new_r_x, new_r_y) = Self::add_unreduced(
							r_x.clone(),
							r_y.clone(),
							exps[i].0.clone(),
							exps[i].1.clone(),
							reduction_witnesses_add[i].clone(),
							config.clone(),
							layouter.namespace(|| "add"),
						)?;

<<<<<<< HEAD
						for j in 0..NUM_LIMBS {
							// r_x
							r_x[j] = CommonChip::select(
								bits[i].clone(),
								new_r_x[j].clone(),
								r_x[j].clone(),
								config.common,
								layouter.namespace(|| format!("select_r_x_{}", j)),
							)?;

							// r_y
							r_y[j] = CommonChip::select(
								bits[i].clone(),
								new_r_y[j].clone(),
								r_y[j].clone(),
								config.common,
								layouter.namespace(|| format!("select_r_y_{}", j)),
							)?;
						}
					}
				}
		*/

=======
		for i in (first_bit + 1)..bits.len() {
			let (new_r_x, new_r_y) = Self::add_unreduced(
				r_x.clone(),
				r_y.clone(),
				exps[i].0.clone(),
				exps[i].1.clone(),
				reduction_witnesses_add[i].clone(),
				config.clone(),
				layouter.namespace(|| "add"),
			)?;
			for j in 0..NUM_LIMBS {
				// r_x
				let select = SelectChip::new(bits[i].clone(), new_r_x[j].clone(), r_x[j].clone());
				r_x[j] = select.synthesize(
					&config.common,
					&config.select_selector,
					layouter.namespace(|| format!("select_r_x_{}", j)),
				)?;

				// r_y
				let select = SelectChip::new(bits[i].clone(), new_r_y[j].clone(), r_y[j].clone());
				r_y[j] = select.synthesize(
					&config.common,
					&config.select_selector,
					layouter.namespace(|| format!("select_r_y_{}", j)),
				)?;
			}
		}
>>>>>>> c02a5625
		Ok((r_x, r_y))
	}

	fn find_first_positive_bit(input: [N; 256]) -> usize {
		let mut counter = 0;
		for i in 0..256 {
			if input[i] == N::one() {
				break;
			}
			counter += 1;
		}
		counter
	}
	*/
}

#[cfg(test)]
mod test {
	use super::{AssignedPoint, EccChip, EccConfig};
	use crate::{
		ecc::native::EcPoint,
		integer::{
			native::{Integer, ReductionWitness},
			rns::{Bn256_4_68, RnsParams},
			AssignedInteger,
		},
	};
	use halo2::{
		circuit::{AssignedCell, Layouter, Region, SimpleFloorPlanner, Value},
		dev::MockProver,
		halo2curves::{
			bn256::{Fq, Fr},
			FieldExt,
		},
		plonk::{Advice, Circuit, Column, ConstraintSystem, Error, Instance},
	};
	use num_bigint::BigUint;
	use rand::thread_rng;
	use std::str::FromStr;

	#[derive(Clone)]
	enum Gadgets {
		Add,
		Double,
		//Mul,
	}

	#[derive(Clone, Debug)]
	struct TestConfig<const NUM_LIMBS: usize> {
		ecc: EccConfig<NUM_LIMBS>,
		temp: Column<Advice>,
		pub_ins: Column<Instance>,
	}

	#[derive(Clone)]
	struct TestCircuit<W: FieldExt, N: FieldExt, const NUM_LIMBS: usize, const NUM_BITS: usize, P>
	where
		P: RnsParams<W, N, NUM_LIMBS, NUM_BITS>,
	{
		p: EcPoint<W, N, NUM_LIMBS, NUM_BITS, P>,
		p_x_rw: ReductionWitness<W, N, NUM_LIMBS, NUM_BITS, P>,
		p_y_rw: ReductionWitness<W, N, NUM_LIMBS, NUM_BITS, P>,
		q: Option<EcPoint<W, N, NUM_LIMBS, NUM_BITS, P>>,
		q_x_rw: Option<ReductionWitness<W, N, NUM_LIMBS, NUM_BITS, P>>,
		q_y_rw: Option<ReductionWitness<W, N, NUM_LIMBS, NUM_BITS, P>>,
		reduction_witnesses: Option<Vec<ReductionWitness<W, N, NUM_LIMBS, NUM_BITS, P>>>,
		reduction_witnesses_add: Option<[Vec<ReductionWitness<W, N, NUM_LIMBS, NUM_BITS, P>>; 256]>,
		reduction_witnesses_double:
			Option<[Vec<ReductionWitness<W, N, NUM_LIMBS, NUM_BITS, P>>; 256]>,
		value: Option<N>,
		value_bits: Option<[N; 256]>,
		gadget: Gadgets,
	}

	impl<W: FieldExt, N: FieldExt, const NUM_LIMBS: usize, const NUM_BITS: usize, P>
		TestCircuit<W, N, NUM_LIMBS, NUM_BITS, P>
	where
		P: RnsParams<W, N, NUM_LIMBS, NUM_BITS>,
	{
		fn new(
			p: EcPoint<W, N, NUM_LIMBS, NUM_BITS, P>,
			p_x_rw: ReductionWitness<W, N, NUM_LIMBS, NUM_BITS, P>,
			p_y_rw: ReductionWitness<W, N, NUM_LIMBS, NUM_BITS, P>,
			q: Option<EcPoint<W, N, NUM_LIMBS, NUM_BITS, P>>,
			q_x_rw: Option<ReductionWitness<W, N, NUM_LIMBS, NUM_BITS, P>>,
			q_y_rw: Option<ReductionWitness<W, N, NUM_LIMBS, NUM_BITS, P>>,
			reduction_witnesses: Option<Vec<ReductionWitness<W, N, NUM_LIMBS, NUM_BITS, P>>>,
			reduction_witnesses_add: Option<
				[Vec<ReductionWitness<W, N, NUM_LIMBS, NUM_BITS, P>>; 256],
			>,
			reduction_witnesses_double: Option<
				[Vec<ReductionWitness<W, N, NUM_LIMBS, NUM_BITS, P>>; 256],
			>,
			value: Option<N>, value_bits: Option<[N; 256]>, gadget: Gadgets,
		) -> Self {
			Self {
				p,
				p_x_rw,
				p_y_rw,
				q,
				q_x_rw,
				q_y_rw,
				reduction_witnesses,
				reduction_witnesses_add,
				reduction_witnesses_double,
				value,
				value_bits,
				gadget,
			}
		}
	}

	impl<W: FieldExt, N: FieldExt, const NUM_LIMBS: usize, const NUM_BITS: usize, P> Circuit<N>
		for TestCircuit<W, N, NUM_LIMBS, NUM_BITS, P>
	where
		P: RnsParams<W, N, NUM_LIMBS, NUM_BITS>,
	{
		type Config = TestConfig<NUM_LIMBS>;
		type FloorPlanner = SimpleFloorPlanner;

		fn without_witnesses(&self) -> Self {
			self.clone()
		}

		fn configure(meta: &mut ConstraintSystem<N>) -> TestConfig<NUM_LIMBS> {
			let ecc = EccChip::<W, N, NUM_LIMBS, NUM_BITS, P>::configure(meta);
			let temp = meta.advice_column();
			let instance = meta.instance_column();

			meta.enable_equality(temp);
			meta.enable_equality(instance);

			TestConfig { ecc, temp, pub_ins: instance }
		}

		fn synthesize(
			&self, config: TestConfig<NUM_LIMBS>, mut layouter: impl Layouter<N>,
		) -> Result<(), Error> {
			let value = layouter.assign_region(
				|| "scalar_mul_values",
				|mut region: Region<'_, N>| {
					let value = region.assign_advice(
						|| "value",
						config.temp,
						0,
						|| Value::known(self.value.unwrap_or(N::zero())),
					)?;

					Ok(value)
				},
			)?;

			let (p_x_limbs_assigned, p_y_limbs_assigned) = layouter.assign_region(
				|| "p_temp",
				|mut region: Region<'_, N>| {
					let mut x_limbs: [Option<AssignedCell<N, N>>; NUM_LIMBS] =
						[(); NUM_LIMBS].map(|_| None);
					let mut y_limbs: [Option<AssignedCell<N, N>>; NUM_LIMBS] =
						[(); NUM_LIMBS].map(|_| None);
					for i in 0..NUM_LIMBS {
						let x = region.assign_advice(
							|| "temp_x",
							config.temp,
							i,
							|| Value::known(self.p.x.limbs[i]),
						)?;

						let y = region.assign_advice(
							|| "temp_y",
							config.temp,
							i + NUM_LIMBS,
							|| Value::known(self.p.y.limbs[i]),
						)?;

						x_limbs[i] = Some(x);
						y_limbs[i] = Some(y);
					}

					Ok((x_limbs.map(|x| x.unwrap()), y_limbs.map(|y| y.unwrap())))
				},
			)?;

			let (q_x_limbs_assigned, q_y_limbs_assigned) = layouter.assign_region(
				|| "q_temp",
				|mut region: Region<'_, N>| {
					let mut x_limbs: [Option<AssignedCell<N, N>>; NUM_LIMBS] =
						[(); NUM_LIMBS].map(|_| None);
					let mut y_limbs: [Option<AssignedCell<N, N>>; NUM_LIMBS] =
						[(); NUM_LIMBS].map(|_| None);
					for i in 0..NUM_LIMBS {
						let x = region.assign_advice(
							|| "temp_x",
							config.temp,
							i,
							|| {
								Value::known(
									self.q.clone().map(|p| p.x.limbs[i]).unwrap_or(N::zero()),
								)
							},
						)?;
						let y = region.assign_advice(
							|| "temp_y",
							config.temp,
							i + NUM_LIMBS,
							|| {
								Value::known(
									self.q.clone().map(|p| p.y.limbs[i]).unwrap_or(N::zero()),
								)
							},
						)?;

						x_limbs[i] = Some(x);
						y_limbs[i] = Some(y);
					}

					Ok((x_limbs.map(|x| x.unwrap()), y_limbs.map(|x| x.unwrap())))
				},
			)?;

			let p_x_int = AssignedInteger::new(p_x_limbs_assigned, self.p_x_rw.clone());
			let p_y_int = AssignedInteger::new(p_y_limbs_assigned, self.p_y_rw.clone());

			let p = AssignedPoint::new(p_x_int, p_y_int);

			let point = match self.gadget {
				Gadgets::Double => EccChip::double_reduced(
					p,
					self.reduction_witnesses.clone().unwrap(),
					config.ecc.clone(),
					layouter.namespace(|| "double"),
				)?,
				Gadgets::Add => {
					let q_x_int =
						AssignedInteger::new(q_x_limbs_assigned, self.q_x_rw.clone().unwrap());
					let q_y_int =
						AssignedInteger::new(q_y_limbs_assigned, self.q_y_rw.clone().unwrap());
					let q = AssignedPoint::new(q_x_int, q_y_int);

					EccChip::add_reduced(
						p,
						q,
						self.reduction_witnesses.clone().unwrap(),
						config.ecc.clone(),
						layouter.namespace(|| "add"),
					)?
				},
				/*
				Gadgets::Mul => EccChip::mul_scalar(
					p_x_limbs_assigned,
					p_y_limbs_assigned,
					self.p_x_rw.clone(),
					self.p_y_rw.clone(),
					value,
					self.value_bits.unwrap(),
					self.reduction_witnesses_add.clone().unwrap(),
					self.reduction_witnesses_double.clone().unwrap(),
					config.ecc.clone(),
					layouter.namespace(|| "scalar_mul"),
				)?,
				*/
			};

			for i in 0..NUM_LIMBS {
				layouter.constrain_instance(point.x().integer[i].cell(), config.pub_ins, i)?;
				layouter.constrain_instance(
					point.y().integer[i].cell(),
					config.pub_ins,
					i + NUM_LIMBS,
				)?;
			}
			Ok(())
		}
	}

	#[test]
	fn should_add_two_points() {
		// Testing add.
		let zero = Integer::<Fq, Fr, 4, 68, Bn256_4_68>::zero();
		let a_big = BigUint::from_str("23423423525345345").unwrap();
		let b_big = BigUint::from_str("65464575675").unwrap();
		let c_big = BigUint::from_str("23423423423425345647567567568").unwrap();
		let a = Integer::<Fq, Fr, 4, 68, Bn256_4_68>::new(a_big);
		let b = Integer::<Fq, Fr, 4, 68, Bn256_4_68>::new(b_big);
		let c = Integer::<Fq, Fr, 4, 68, Bn256_4_68>::new(c_big);
		let p_point = EcPoint::<Fq, Fr, 4, 68, Bn256_4_68>::new(a.clone(), b.clone());
		let q_point = EcPoint::<Fq, Fr, 4, 68, Bn256_4_68>::new(b.clone(), c.clone());
		let rw_p_x = a.add(&zero);
		let rw_p_y = b.add(&zero);
		let rw_q_x = b.add(&zero);
		let rw_q_y = c.add(&zero);

		let res = p_point.add(&q_point);
		let test_chip = TestCircuit::<Fq, Fr, 4, 68, Bn256_4_68>::new(
			p_point,
			rw_p_x.clone(),
			rw_p_y.clone(),
			Some(q_point),
			Some(rw_q_x.clone()),
			Some(rw_q_y.clone()),
			Some(res.reduction_witnesses),
			None,
			None,
			None,
			None,
			Gadgets::Add,
		);

		let k = 6;
		let mut p_ins = Vec::new();
		p_ins.extend(res.x.limbs);
		p_ins.extend(res.y.limbs);
		let prover = MockProver::run(k, &test_chip, vec![vec![], p_ins]).unwrap();
		assert_eq!(prover.verify(), Ok(()));
	}

	#[test]
	fn should_double_a_point() {
		// Testing double.
		let zero = Integer::<Fq, Fr, 4, 68, Bn256_4_68>::zero();
		let a_big = BigUint::from_str("23423423525345345").unwrap();
		let b_big = BigUint::from_str("65464575675").unwrap();
		let a = Integer::<Fq, Fr, 4, 68, Bn256_4_68>::new(a_big);
		let b = Integer::<Fq, Fr, 4, 68, Bn256_4_68>::new(b_big);
		let p_point = EcPoint::<Fq, Fr, 4, 68, Bn256_4_68>::new(a.clone(), b.clone());
		let rw_p_x = a.add(&zero);
		let rw_p_y = b.add(&zero);

		let res = p_point.double();
		let test_chip = TestCircuit::<Fq, Fr, 4, 68, Bn256_4_68>::new(
			p_point,
			rw_p_x.clone(),
			rw_p_y.clone(),
			None,
			None,
			None,
			Some(res.reduction_witnesses),
			None,
			None,
			None,
			None,
			Gadgets::Double,
		);

		let k = 6;
		let mut p_ins = Vec::new();
		p_ins.extend(res.x.limbs);
		p_ins.extend(res.y.limbs);
		let prover = MockProver::run(k, &test_chip, vec![vec![], p_ins]).unwrap();
		assert_eq!(prover.verify(), Ok(()));
	}
	/*
	#[test]
	#[ignore = "Mul scalar broken"]
	fn should_mul_with_scalar() {
		// Testing scalar multiplication.
		let rng = &mut thread_rng();
		let scalar = Fr::from_u128(30);

		let zero = Integer::<Fq, Fr, 4, 68, Bn256_4_68>::zero();
		let a_big = BigUint::from_str("2342342453654645641233").unwrap();
		let b_big = BigUint::from_str("1231231231234235346457675685645454").unwrap();
		let a = Integer::<Fq, Fr, 4, 68, Bn256_4_68>::new(a_big);
		let b = Integer::<Fq, Fr, 4, 68, Bn256_4_68>::new(b_big);
		let p_point = EcPoint::<Fq, Fr, 4, 68, Bn256_4_68>::new(a.clone(), b.clone());
		let p_point = p_point.double();
		let rw_p_x = p_point.x.add(&zero);
		let rw_p_y = p_point.y.add(&zero);

		let bits = scalar.to_bytes().map(|byte| {
			let mut byte_bits = [false; 8];
			for i in (0..8).rev() {
				byte_bits[i] = (byte >> i) & 1u8 != 0
			}
			byte_bits
		});
		let mut bits_fr = [Fr::zero(); 256];
		for i in 0..256 {
			bits_fr[i] = Fr::from_u128(bits.flatten()[i].into())
		}

		let res = p_point.mul_scalar(scalar.to_bytes());
		let test_chip = TestCircuit::<Fq, Fr, 4, 68, Bn256_4_68>::new(
			p_point.clone(),
			rw_p_x.clone(),
			rw_p_y.clone(),
			Some(p_point.clone()),
			Some(rw_p_x.clone()),
			Some(rw_p_y.clone()),
			None,
			Some(res.1.clone()),
			Some(res.2.clone()),
			Some(scalar.clone()),
			Some(bits_fr),
			Gadgets::Mul,
		);
		let k = 13;
		let mut p_ins = Vec::new();
		p_ins.extend(res.0.x.limbs);
		p_ins.extend(res.0.y.limbs);
		let prover = MockProver::run(k, &test_chip, vec![vec![], p_ins]).unwrap();
		let errs = prover.verify().err().unwrap();
		for err in errs {
			println!("{:?}", err);
		}
		//assert_eq!(prover.verify(), Ok(()));
	}
	*/
}<|MERGE_RESOLUTION|>--- conflicted
+++ resolved
@@ -55,12 +55,9 @@
 #[derive(Debug, Clone)]
 /// Configuration elements for the circuit are defined here.
 struct EccConfig<const NUM_LIMBS: usize> {
-<<<<<<< HEAD
 	/// Constructs bits2num circuit elements.
 	bits2num: Bits2NumConfig,
 	/// Constructs integer circuit elements.
-=======
->>>>>>> c02a5625
 	integer: IntegerConfig<NUM_LIMBS>,
 	/// Constructs common circuit elements.
 	common: CommonConfig,
@@ -542,31 +539,6 @@
 							layouter.namespace(|| "add"),
 						)?;
 
-<<<<<<< HEAD
-						for j in 0..NUM_LIMBS {
-							// r_x
-							r_x[j] = CommonChip::select(
-								bits[i].clone(),
-								new_r_x[j].clone(),
-								r_x[j].clone(),
-								config.common,
-								layouter.namespace(|| format!("select_r_x_{}", j)),
-							)?;
-
-							// r_y
-							r_y[j] = CommonChip::select(
-								bits[i].clone(),
-								new_r_y[j].clone(),
-								r_y[j].clone(),
-								config.common,
-								layouter.namespace(|| format!("select_r_y_{}", j)),
-							)?;
-						}
-					}
-				}
-		*/
-
-=======
 		for i in (first_bit + 1)..bits.len() {
 			let (new_r_x, new_r_y) = Self::add_unreduced(
 				r_x.clone(),
@@ -595,7 +567,6 @@
 				)?;
 			}
 		}
->>>>>>> c02a5625
 		Ok((r_x, r_y))
 	}
 
