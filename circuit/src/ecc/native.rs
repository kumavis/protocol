// ADD:
// m = (p_y - q_y) / (p_x - q_x)
// r_x = m^2 - p_x - q_x
// r_y = m * (r_x - p_x) - p_y
// DOUBLE:
// m = (3 * p_x^2) / 2 * p_y
// r_x = m * m - 2 * p_x
// r_y = m * (p_x - r_x) - p_y
// LADDER:
// m_0 = (q_y - p_y) / (q_x - p_x)
// f = m_0 * m_0 - p_x - q_x
// m_1 = m_0 + 2 * p_y / (f - p_x)
// r_x = m_1 * m_1 - p_x - f
// r_y = m_1 * (r_x - p_x) - p_y

<<<<<<< HEAD
use std::ops::Add;

use num_bigint::BigUint;
use num_traits::One;

use crate::{
	integer::native::Integer,
	rns::RnsParams,
	utils::{be_bits_to_usize, big_to_fe, to_bits},
	FieldExt,
=======
use crate::{
	integer::native::{Integer, UnassignedInteger},
	rns::RnsParams,
	utils::to_bits,
	FieldExt, UnassignedValue,
>>>>>>> 381e3bd6
};

/// Structure for the EcPoint
#[derive(Clone, Default, Debug, PartialEq)]
pub struct EcPoint<W: FieldExt, N: FieldExt, const NUM_LIMBS: usize, const NUM_BITS: usize, P>
where
	P: RnsParams<W, N, NUM_LIMBS, NUM_BITS>,
{
	/// X coordinate of the EcPoint
	pub x: Integer<W, N, NUM_LIMBS, NUM_BITS, P>,
	/// Y coordinate of the EcPoint
	pub y: Integer<W, N, NUM_LIMBS, NUM_BITS, P>,
}

impl<W: FieldExt, N: FieldExt, const NUM_LIMBS: usize, const NUM_BITS: usize, P>
	EcPoint<W, N, NUM_LIMBS, NUM_BITS, P>
where
	P: RnsParams<W, N, NUM_LIMBS, NUM_BITS>,
{
	/// Create a new object
	pub fn new(
		x: Integer<W, N, NUM_LIMBS, NUM_BITS, P>, y: Integer<W, N, NUM_LIMBS, NUM_BITS, P>,
	) -> Self {
		Self { x, y }
	}

	/// Create a new object with x = 0 and y = 1
	pub fn zero() -> Self {
		Self::new(Integer::zero(), Integer::one())
	}

	/// Create a new object with x = 1 and y = 1
	pub fn one() -> Self {
		Self::new(Integer::one(), Integer::one())
	}

	/// Selection function for the table
	fn select(bit: bool, table: [Self; 2]) -> Self {
		if bit {
			table[1].clone()
		} else {
			table[0].clone()
		}
	}

	/// Selection function for the table
	fn select_vec(index: usize, table: Vec<Self>) -> Self {
		return table[index].clone();
	}

	/// AuxInit
	pub fn to_add() -> Self {
		let x_limbs = P::to_add_x();
		let y_limbs = P::to_add_y();
		Self::new(Integer::from_limbs(x_limbs), Integer::from_limbs(y_limbs))
	}

	/// AuxFin
	pub fn to_sub() -> Self {
		let x_limbs = P::to_sub_x();
		let y_limbs = P::to_sub_y();
		Self::new(Integer::from_limbs(x_limbs), Integer::from_limbs(y_limbs))
	}

	/// Make aux_fin when sliding window is > 1.
	pub fn make_mul_aux_sliding_window<S: FieldExt>(aux_to_add: Self, window_size: usize) -> Self {
		assert!(window_size > 0);

		let n = S::NUM_BITS as usize;
		let number_of_selectors = n / window_size;
		let leftover = n % window_size;
		let mut k0 = BigUint::one();
		let one = BigUint::one();
		for i in 0..number_of_selectors {
			k0 |= &one << (i * window_size);
		}

		if (leftover != 0) {
			k0 = k0 << leftover;
			k0 = k0.add(&one);
		}

		let factor = S::ZERO.sub(big_to_fe::<S>(k0));
		let to_sub = aux_to_add.mul_scalar(factor);
		to_sub
	}

	/// Add one point to another
	pub fn add(&self, other: &Self) -> Self {
		// m = (q_y - p_y) / (q_x - p_x)
		let numerator = other.y.sub(&self.y);
		let denominator = other.x.sub(&self.x);
		let m = numerator.result.div(&denominator.result);
		// r_x = m^2 - p_x - q_x
		let m_squared = m.result.mul(&m.result);
		let m_squared_minus_p_x = m_squared.result.sub(&self.x);
		let r_x = m_squared_minus_p_x.result.sub(&other.x);
		// r_y = m * (p_x - r_x) - p_y
		let r_x_minus_p_x = self.x.sub(&r_x.result);
		let m_times_r_x_minus_p_x = m.result.mul(&r_x_minus_p_x.result);
		let r_y = m_times_r_x_minus_p_x.result.sub(&self.y);

		Self { x: r_x.result, y: r_y.result }
	}

	/// Double the given point
	pub fn double(&self) -> Self {
		// m = (3 * p_x^2) / 2 * p_y
		let double_p_y = self.y.add(&self.y);
		let p_x_square = self.x.mul(&self.x);
		let p_x_square_times_two = p_x_square.result.add(&p_x_square.result);
		let p_x_square_times_three = p_x_square.result.add(&p_x_square_times_two.result);
		let m = p_x_square_times_three.result.div(&double_p_y.result);
		// r_x = m * m - 2 * p_x
		let double_p_x = self.x.add(&self.x);
		let m_squared = m.result.mul(&m.result);
		let r_x = m_squared.result.sub(&double_p_x.result);

		// r_y = m * (p_x - r_x) - p_y
		let p_x_minus_r_x = self.x.sub(&r_x.result);
		let m_times_p_x_minus_r_x = m.result.mul(&p_x_minus_r_x.result);
		let r_y = m_times_p_x_minus_r_x.result.sub(&self.y);

		Self { x: r_x.result, y: r_y.result }
	}

	/// Given 2 `AssignedPoint` `P` and `Q` efficiently computes `2*P + Q`
	pub fn ladder(&self, other: &Self) -> Self {
		// (P + Q) + P
		// P is to_double (x_1, y_1)
		// Q is to_add (x_2, y_2)

		// m_0 = (y_2 - y_1) / (x_2 - x_1)
		let numerator = other.y.sub(&self.y);
		let denominator = other.x.sub(&self.x);
		let m_zero = numerator.result.div(&denominator.result);

		// x_3 = m_0 * m_0 - x_1 - x_2
		let m_zero_squared = m_zero.result.mul(&m_zero.result);
		let m_zero_squared_minus_p_x = m_zero_squared.result.sub(&self.x);
		let x_three = m_zero_squared_minus_p_x.result.sub(&other.x);

		// m_1 = m_0 + 2 * y_1 / (x_3 - x_1)
		let double_p_y = self.y.add(&self.y);
		let denom_m_one = x_three.result.sub(&self.x);
		let div_res = double_p_y.result.div(&denom_m_one.result);
		let m_one = m_zero.result.add(&div_res.result);

		// x_4 = m_1 * m_1 - x_1 - x_3
		let m_one_squared = m_one.result.mul(&m_one.result);
		let m_one_squared_minus_r_x = m_one_squared.result.sub(&x_three.result);
		let r_x = m_one_squared_minus_r_x.result.sub(&self.x);

		// y_4 = m_1 * (x_4 - x_1) - y_1
		let r_x_minus_p_x = r_x.result.sub(&self.x);
		let m_one_times_r_x_minus_p_x = m_one.result.mul(&r_x_minus_p_x.result);
		let r_y = m_one_times_r_x_minus_p_x.result.sub(&self.y);

		Self { x: r_x.result, y: r_y.result }
	}

	/// Scalar multiplication for given point with using ladder
	pub fn mul_scalar<S: FieldExt>(&self, scalar: S) -> Self {
		let aux_init = Self::to_add();
		let exp: EcPoint<W, N, NUM_LIMBS, NUM_BITS, P> = self.clone();
		// Converts given input to its bit by Scalar Field's bit size
		let mut bits = to_bits(scalar.to_repr().as_ref());
		bits = bits[..S::NUM_BITS as usize].to_vec();
		bits.reverse();

		let table = [aux_init.clone(), exp.add(&aux_init)];
		let mut acc = Self::select(bits[0], table.clone());

		// To avoid P_0 == P_1
		acc = acc.double();
		acc = acc.add(&Self::select(bits[1], table.clone()));
		// Double and Add operation with ladder
		for bit in &bits[2..] {
			let item = Self::select(*bit, table.clone());
			acc = acc.ladder(&item);
		}

		let aux_fin = Self::to_sub();
		acc = acc.add(&aux_fin);

		acc
	}

	/// Multi-multiplication for given points using sliding window.
	pub fn multi_mul_scalar<S: FieldExt>(
		points: &[Self], scalars: &[S], sliding_window_usize: usize,
	) -> Vec<Self> {
		// AuxGens from article.
		let mut aux_inits: Vec<EcPoint<W, N, NUM_LIMBS, NUM_BITS, P>> = vec![];
		let mut aux_init = Self::to_sub();
		for _ in 0..points.len() {
			aux_inits.push(aux_init.clone());
			aux_init = aux_init.double();
		}

		let mut num_of_windows: Vec<usize> = vec![];

		let exps: Vec<EcPoint<W, N, NUM_LIMBS, NUM_BITS, P>> = points.to_vec();
		let bits: Vec<Vec<bool>> = scalars
			.iter()
			.map(|scalar| {
				let mut scalar_as_bits = to_bits(scalar.to_repr().as_ref());
				scalar_as_bits = scalar_as_bits[..S::NUM_BITS as usize].to_vec();
				num_of_windows.push(scalar_as_bits.len() / sliding_window_usize);
				scalar_as_bits.reverse();
				scalar_as_bits
			})
			.collect();

		let sliding_window_pow2 = 2_u32.pow(sliding_window_usize.try_into().unwrap()) as usize;

		// Construct selector table for each mul
		let mut table: Vec<Vec<EcPoint<W, N, NUM_LIMBS, NUM_BITS, P>>> = vec![];
		for i in 0..exps.len() {
			table.push(vec![]);
			let mut table_i = aux_inits[i].clone();
			for _ in 0..sliding_window_pow2 {
				table[i].push(table_i.clone());
				table_i = table_i.add(&exps[i]);
			}
		}

		let mut accs: Vec<EcPoint<W, N, NUM_LIMBS, NUM_BITS, P>> = vec![];

		// Initialize accs
		for i in 0..exps.len() {
			if num_of_windows[i] > 0 {
				let item = Self::select_vec(
					be_bits_to_usize(&bits[i][0..sliding_window_usize]),
					table[i].clone(),
				);
				accs.push(item);
			} else {
				let item = Self::select_vec(be_bits_to_usize(&bits[i][0..]), table[i].clone());
				accs.push(item);
			}
		}

		for i in 0..exps.len() {
			if num_of_windows[i] > 0 {
				for j in 1..(num_of_windows[i] + 1) {
					if j == num_of_windows[i] {
						let leftover_bits = &bits[i][(j * sliding_window_usize)..];
						if leftover_bits.len() > 0 {
							for _ in 0..leftover_bits.len() {
								accs[i] = accs[i].double();
							}
							let item = Self::select_vec(
								be_bits_to_usize(&leftover_bits),
								table[i].clone(),
							);
							accs[i] = accs[i].add(&item);
						}
					} else {
						for _ in 0..sliding_window_usize {
							accs[i] = accs[i].double();
						}
						let item = Self::select_vec(
							be_bits_to_usize(
								&bits[i]
									[(j * sliding_window_usize)..((j + 1) * sliding_window_usize)],
							),
							table[i].clone(),
						);
						accs[i] = accs[i].add(&item);
					}
				}
			}
		}

		let mut aux_fins: Vec<EcPoint<W, N, NUM_LIMBS, NUM_BITS, P>> = vec![];
		let aux_init = Self::to_sub();
		let mut aux_fin = Self::make_mul_aux_sliding_window::<S>(aux_init, sliding_window_usize);
		for i in 0..points.len() {
			aux_fins.push(aux_fin.clone());
			aux_fin = aux_fin.double();
		}

		// Have to subtract off all the added aux_inits.
		for i in 0..exps.len() {
			accs[i] = accs[i].add(&aux_fins[i]);
		}

		accs
	}

	/// Check if two points are equal
	pub fn is_eq(&self, other: &Self) -> bool {
		self.x.is_eq(&other.x) && self.y.is_eq(&other.y)
	}
}

/// Structure for the UnassignedEcPoint
#[derive(Clone, Debug)]
pub struct UnassignedEcPoint<
	W: FieldExt,
	N: FieldExt,
	const NUM_LIMBS: usize,
	const NUM_BITS: usize,
	P,
> where
	P: RnsParams<W, N, NUM_LIMBS, NUM_BITS>,
{
	/// X coordinate of the UnassignedEcPoint
	pub x: UnassignedInteger<W, N, NUM_LIMBS, NUM_BITS, P>,
	/// Y coordinate of the UnassignedEcPoint
	pub y: UnassignedInteger<W, N, NUM_LIMBS, NUM_BITS, P>,
}

impl<W: FieldExt, N: FieldExt, const NUM_LIMBS: usize, const NUM_BITS: usize, P>
	UnassignedEcPoint<W, N, NUM_LIMBS, NUM_BITS, P>
where
	P: RnsParams<W, N, NUM_LIMBS, NUM_BITS>,
{
	/// Creates a new unassigned ec point object
	pub fn new(
		x: UnassignedInteger<W, N, NUM_LIMBS, NUM_BITS, P>,
		y: UnassignedInteger<W, N, NUM_LIMBS, NUM_BITS, P>,
	) -> Self {
		Self { x, y }
	}
}

impl<W: FieldExt, N: FieldExt, const NUM_LIMBS: usize, const NUM_BITS: usize, P>
	From<EcPoint<W, N, NUM_LIMBS, NUM_BITS, P>> for UnassignedEcPoint<W, N, NUM_LIMBS, NUM_BITS, P>
where
	P: RnsParams<W, N, NUM_LIMBS, NUM_BITS>,
{
	fn from(ec_point: EcPoint<W, N, NUM_LIMBS, NUM_BITS, P>) -> Self {
		Self { x: UnassignedInteger::from(ec_point.x), y: UnassignedInteger::from(ec_point.y) }
	}
}

impl<W: FieldExt, N: FieldExt, const NUM_LIMBS: usize, const NUM_BITS: usize, P> UnassignedValue
	for UnassignedEcPoint<W, N, NUM_LIMBS, NUM_BITS, P>
where
	P: RnsParams<W, N, NUM_LIMBS, NUM_BITS>,
{
	fn without_witnesses() -> Self {
		Self {
			x: UnassignedInteger::without_witnesses(),
			y: UnassignedInteger::without_witnesses(),
		}
	}
}

#[cfg(test)]
mod test {
	use core::num;

	use super::EcPoint;
	use crate::{
		integer::native::Integer,
		rns::bn256::Bn256_4_68,
		utils::{big_to_fe, fe_to_big},
	};
	use halo2::{
		arithmetic::Field,
		halo2curves::{
			bn256::{Fq, Fr, G1Affine},
			group::Curve,
		},
	};
	use rand::thread_rng;

	#[test]
	fn should_add_two_points() {
		// ECC Add test
		let rng = &mut thread_rng();

		let a = G1Affine::random(rng.clone());
		let b = G1Affine::random(rng.clone());
		let c = (a + b).to_affine();

		let a_x_bn = fe_to_big(a.x);
		let a_y_bn = fe_to_big(a.y);
		let b_x_bn = fe_to_big(b.x);
		let b_y_bn = fe_to_big(b.y);

		let a_x_w = Integer::<Fq, Fr, 4, 68, Bn256_4_68>::new(a_x_bn);
		let a_y_w = Integer::<Fq, Fr, 4, 68, Bn256_4_68>::new(a_y_bn);
		let b_x_w = Integer::<Fq, Fr, 4, 68, Bn256_4_68>::new(b_x_bn);
		let b_y_w = Integer::<Fq, Fr, 4, 68, Bn256_4_68>::new(b_y_bn);

		let a_w = EcPoint::new(a_x_w, a_y_w);
		let b_w = EcPoint::new(b_x_w, b_y_w);
		let c_w = a_w.add(&b_w);

		assert_eq!(c.x, big_to_fe(c_w.x.value()));
		assert_eq!(c.y, big_to_fe(c_w.y.value()));
	}

	#[test]
	fn should_double_point() {
		// ECC Double test
		let rng = &mut thread_rng();

		let a = G1Affine::random(rng.clone());
		let c = (a + a).to_affine();

		let a_x_bn = fe_to_big(a.x);
		let a_y_bn = fe_to_big(a.y);

		let a_x_w = Integer::<Fq, Fr, 4, 68, Bn256_4_68>::new(a_x_bn);
		let a_y_w = Integer::<Fq, Fr, 4, 68, Bn256_4_68>::new(a_y_bn);

		let a_w = EcPoint::new(a_x_w, a_y_w);
		let c_w = a_w.double();

		assert_eq!(c.x, big_to_fe(c_w.x.value()));
		assert_eq!(c.y, big_to_fe(c_w.y.value()));
	}

	#[test]
	fn should_ladder() {
		// ECC Ladder test
		let rng = &mut thread_rng();

		let a = G1Affine::random(rng.clone());
		let b = G1Affine::random(rng.clone());
		let c = (a + a + b).to_affine();

		let a_x_bn = fe_to_big(a.x);
		let a_y_bn = fe_to_big(a.y);
		let b_x_bn = fe_to_big(b.x);
		let b_y_bn = fe_to_big(b.y);

		let a_x_w = Integer::<Fq, Fr, 4, 68, Bn256_4_68>::new(a_x_bn);
		let a_y_w = Integer::<Fq, Fr, 4, 68, Bn256_4_68>::new(a_y_bn);
		let b_x_w = Integer::<Fq, Fr, 4, 68, Bn256_4_68>::new(b_x_bn);
		let b_y_w = Integer::<Fq, Fr, 4, 68, Bn256_4_68>::new(b_y_bn);

		let a_w = EcPoint::new(a_x_w, a_y_w);
		let b_w = EcPoint::new(b_x_w, b_y_w);
		let c_w = a_w.ladder(&b_w);

		assert_eq!(c.x, big_to_fe(c_w.x.value()));
		assert_eq!(c.y, big_to_fe(c_w.y.value()));
	}

	#[test]
	fn should_mul_scalar() {
		// ECC Mul Scalar with Ladder test
		let rng = &mut thread_rng();
		let a = G1Affine::random(rng.clone());
		let scalar = Fr::random(rng);
		let c = (a * scalar).to_affine();

		let a_x_bn = fe_to_big(a.x);
		let a_y_bn = fe_to_big(a.y);

		let a_x_w = Integer::<Fq, Fr, 4, 68, Bn256_4_68>::new(a_x_bn);
		let a_y_w = Integer::<Fq, Fr, 4, 68, Bn256_4_68>::new(a_y_bn);
		let a_w = EcPoint::new(a_x_w, a_y_w);

		let c_w = a_w.mul_scalar(scalar);

		assert_eq!(c.x, big_to_fe(c_w.x.value()));
		assert_eq!(c.y, big_to_fe(c_w.y.value()));
	}

	#[test]
	fn should_batch_mul_scalar() {
		// ECC Mul Scalar with Ladder test
		let num_of_points = 10;
		let rng = &mut thread_rng();
		let mut points_vec = vec![];
		let mut scalars_vec = vec![];
		let mut results_vec = vec![];
		for i in 0..num_of_points {
			let a = G1Affine::random(rng.clone());
			let scalar = Fr::random(rng.clone());
			scalars_vec.push(scalar);
			let c = (a * scalar).to_affine();
			results_vec.push(c);
			let a_x_bn = fe_to_big(a.x);
			let a_y_bn = fe_to_big(a.y);
			let a_x_w = Integer::<Fq, Fr, 4, 68, Bn256_4_68>::new(a_x_bn);
			let a_y_w = Integer::<Fq, Fr, 4, 68, Bn256_4_68>::new(a_y_bn);
			let a_w = EcPoint::new(a_x_w, a_y_w);
			points_vec.push(a_w.clone());
		}
		let batch_mul_results_vec = EcPoint::multi_mul_scalar(&points_vec, &scalars_vec, 4);
		for i in 0..num_of_points {
			assert_eq!(
				results_vec[i].x,
				big_to_fe(batch_mul_results_vec[i].x.value())
			);
			assert_eq!(
				results_vec[i].y,
				big_to_fe(batch_mul_results_vec[i].y.value())
			);
		}
	}
}<|MERGE_RESOLUTION|>--- conflicted
+++ resolved
@@ -13,24 +13,16 @@
 // r_x = m_1 * m_1 - p_x - f
 // r_y = m_1 * (r_x - p_x) - p_y
 
-<<<<<<< HEAD
 use std::ops::Add;
 
 use num_bigint::BigUint;
 use num_traits::One;
 
-use crate::{
-	integer::native::Integer,
-	rns::RnsParams,
-	utils::{be_bits_to_usize, big_to_fe, to_bits},
-	FieldExt,
-=======
 use crate::{
 	integer::native::{Integer, UnassignedInteger},
 	rns::RnsParams,
-	utils::to_bits,
-	FieldExt, UnassignedValue,
->>>>>>> 381e3bd6
+	utils::{be_bits_to_usize, big_to_fe, to_bits},
+	FieldExt, UnassignedValue
 };
 
 /// Structure for the EcPoint
