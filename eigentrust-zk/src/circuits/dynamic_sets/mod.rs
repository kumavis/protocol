/// Native version of EigenTrustSet(ECDSA)
pub mod native;

use self::native::Attestation;
use super::opinion::{AssignedSignedAttestation, AttestationAssigner};
use super::opinion::{OpinionChipset, OpinionConfig};
use crate::circuits::opinion::UnassignedAttestation;
use crate::circuits::HASHER_WIDTH;
use crate::ecc::generic::native::EcPoint;
use crate::ecc::generic::UnassignedEcPoint;
use crate::ecc::{
	AuxConfig, EccAddConfig, EccDoubleConfig, EccMulConfig, EccTableSelectConfig,
	EccUnreducedLadderConfig,
};
use crate::ecdsa::native::{PublicKey, Signature};
use crate::ecdsa::{
	EcdsaAssigner, EcdsaAssignerConfig, EcdsaConfig, UnassignedPublicKey, UnassignedSignature,
};
use crate::gadgets::set::{SetChip, SetConfig};
use crate::integer::native::Integer;
use crate::integer::{
	IntegerAddChip, IntegerAssigner, IntegerDivChip, IntegerMulChip, IntegerReduceChip,
	IntegerSubChip, LeftShiftersAssigner, UnassignedInteger,
};
use crate::params::ecc::EccParams;
use crate::params::rns::RnsParams;
use crate::UnassignedValue;
use crate::{
	gadgets::{
		bits2num::Bits2NumChip,
		main::{
			AddChipset, AndChipset, InverseChipset, IsEqualChipset, MainChip, MainConfig,
			MulChipset, OrChipset, SelectChipset, SubChipset,
		},
	},
	Chip, Chipset, CommonConfig, RegionCtx, ADVICE,
};
use crate::{FieldExt, HasherChipset, SpongeHasherChipset};
use halo2::halo2curves::CurveAffine;
use halo2::{
	circuit::{Layouter, Region, SimpleFloorPlanner, Value},
	plonk::{Circuit, ConstraintSystem, Error},
};
use itertools::Itertools;
use std::marker::PhantomData;

#[derive(Clone)]
/// The columns config for the EigenTrustSet circuit.
pub struct EigenTrustSetConfig<F: FieldExt, H, S>
where
	H: HasherChipset<F, HASHER_WIDTH>,
	S: SpongeHasherChipset<F, HASHER_WIDTH>,
{
	common: CommonConfig,
	main: MainConfig,
	hasher: H::Config,
	sponge: S::Config,
	ecdsa_assigner: EcdsaAssignerConfig,
	opinion: OpinionConfig<F, H, S>,
}

#[derive(Clone)]
/// Structure of the EigenTrustSet circuit
pub struct EigenTrustSet<
	const NUM_NEIGHBOURS: usize,
	const NUM_ITER: usize,
	const INITIAL_SCORE: u128,
	C: CurveAffine,
	N: FieldExt,
	const NUM_LIMBS: usize,
	const NUM_BITS: usize,
	P,
	EC,
	H,
	SH,
> where
	P: RnsParams<C::Base, N, NUM_LIMBS, NUM_BITS> + RnsParams<C::Scalar, N, NUM_LIMBS, NUM_BITS>,
	EC: EccParams<C>,
	C::Base: FieldExt,
	C::ScalarExt: FieldExt,
	H: HasherChipset<N, HASHER_WIDTH>,
	SH: SpongeHasherChipset<N, HASHER_WIDTH>,
{
	// Attestation
	attestations: Vec<Vec<UnassignedAttestation<N>>>,
	// Signature
	signatures: Vec<UnassignedSignature<C, N, NUM_LIMBS, NUM_BITS, P>>,
	// Public keys
	pks: Vec<UnassignedPublicKey<C, N, NUM_LIMBS, NUM_BITS, P, EC>>,
	// Message hash
	msg_hash: Vec<Vec<UnassignedInteger<C::ScalarExt, N, NUM_LIMBS, NUM_BITS, P>>>,
	// Set
	set: Vec<Value<N>>,
	// Signature s inverse
	s_inv: Vec<UnassignedInteger<C::ScalarExt, N, NUM_LIMBS, NUM_BITS, P>>,
	/// Generator as EC point
	g_as_ecpoint: UnassignedEcPoint<C, N, NUM_LIMBS, NUM_BITS, P, EC>,
	// Phantom Data
	_p: PhantomData<(H, SH)>,
}

impl<
		const NUM_NEIGHBOURS: usize,
		const NUM_ITER: usize,
		const INITIAL_SCORE: u128,
		C: CurveAffine,
		N: FieldExt,
		const NUM_LIMBS: usize,
		const NUM_BITS: usize,
		P,
		EC,
		H,
		SH,
	> EigenTrustSet<NUM_NEIGHBOURS, NUM_ITER, INITIAL_SCORE, C, N, NUM_LIMBS, NUM_BITS, P, EC, H, SH>
where
	P: RnsParams<C::Base, N, NUM_LIMBS, NUM_BITS> + RnsParams<C::Scalar, N, NUM_LIMBS, NUM_BITS>,
	EC: EccParams<C>,
	C::Base: FieldExt,
	C::ScalarExt: FieldExt,
	H: HasherChipset<N, HASHER_WIDTH>,
	SH: SpongeHasherChipset<N, HASHER_WIDTH>,
{
	/// Constructs a new EigenTrustSet circuit
	pub fn new(
		attestations: Vec<Vec<Attestation<N>>>,
		signatures: Vec<Signature<C, N, NUM_LIMBS, NUM_BITS, P>>,
		pks: Vec<PublicKey<C, N, NUM_LIMBS, NUM_BITS, P, EC>>,
		msg_hash: Vec<Vec<Integer<C::ScalarExt, N, NUM_LIMBS, NUM_BITS, P>>>, set: Vec<N>,
		s_inv: Vec<Integer<C::ScalarExt, N, NUM_LIMBS, NUM_BITS, P>>,
		g_as_ecpoint: EcPoint<C, N, NUM_LIMBS, NUM_BITS, P, EC>,
	) -> Self {
		//Attestation values
		let attestations = attestations
			.into_iter()
			.map(|att| att.into_iter().map(|x| UnassignedAttestation::from(x)).collect_vec())
			.collect_vec();
		// Signature values
		let signatures = signatures.into_iter().map(UnassignedSignature::from).collect_vec();
		// Pubkey values
		let pks = pks.into_iter().map(|x| UnassignedPublicKey::new(x)).collect_vec();

		let msg_hash = msg_hash
			.iter()
			.map(|ints| ints.iter().map(|int| UnassignedInteger::from(int.clone())).collect_vec())
			.collect_vec();

		let set = set.iter().map(|x| Value::known(*x)).collect();
		let s_inv = s_inv.iter().map(|int| UnassignedInteger::from(int.clone())).collect_vec();
		let g_as_ecpoint = UnassignedEcPoint::from(g_as_ecpoint);

		Self {
			attestations,
			signatures,
			pks,
			msg_hash,
			set,
			s_inv,
			g_as_ecpoint,
			_p: PhantomData,
		}
	}
}

impl<
		const NUM_NEIGHBOURS: usize,
		const NUM_ITER: usize,
		const INITIAL_SCORE: u128,
		C: CurveAffine,
		N: FieldExt,
		const NUM_LIMBS: usize,
		const NUM_BITS: usize,
		P,
		EC,
		H,
		SH,
	> Circuit<N>
	for EigenTrustSet<NUM_NEIGHBOURS, NUM_ITER, INITIAL_SCORE, C, N, NUM_LIMBS, NUM_BITS, P, EC, H, SH>
where
	P: RnsParams<C::Base, N, NUM_LIMBS, NUM_BITS> + RnsParams<C::Scalar, N, NUM_LIMBS, NUM_BITS>,
	EC: EccParams<C>,
	C::Base: FieldExt,
	C::ScalarExt: FieldExt,
	H: HasherChipset<N, HASHER_WIDTH>,
	SH: SpongeHasherChipset<N, HASHER_WIDTH>,
{
	type Config = EigenTrustSetConfig<N, H, SH>;
	type FloorPlanner = SimpleFloorPlanner;

	fn without_witnesses(&self) -> Self {
		let att = UnassignedAttestation::without_witnesses();
		let pk = UnassignedPublicKey::without_witnesses();
		let sig = UnassignedSignature::without_witnesses();

		Self {
			attestations: vec![vec![att; NUM_NEIGHBOURS]; NUM_NEIGHBOURS],
			signatures: vec![sig; NUM_NEIGHBOURS],
			pks: vec![pk; NUM_NEIGHBOURS],
			msg_hash: vec![vec![UnassignedInteger::without_witnesses(); NUM_NEIGHBOURS]],
			set: vec![Value::unknown(); NUM_NEIGHBOURS],
			s_inv: vec![UnassignedInteger::without_witnesses(); NUM_NEIGHBOURS],
			g_as_ecpoint: UnassignedEcPoint::without_witnesses(),
			_p: PhantomData,
		}
	}

	fn configure(meta: &mut ConstraintSystem<N>) -> Self::Config {
		let common = CommonConfig::new(meta);
		let main = MainConfig::new(MainChip::configure(&common, meta));
		let bits2num_selector = Bits2NumChip::configure(&common, meta);
		let set_selector = SetChip::configure(&common, meta);
		let set = SetConfig::new(main.clone(), set_selector);

		let integer_reduce_selector =
			IntegerReduceChip::<C::Base, N, NUM_LIMBS, NUM_BITS, P>::configure(&common, meta);
		let integer_add_selector =
			IntegerAddChip::<C::Base, N, NUM_LIMBS, NUM_BITS, P>::configure(&common, meta);
		let integer_sub_selector =
			IntegerSubChip::<C::Base, N, NUM_LIMBS, NUM_BITS, P>::configure(&common, meta);
		let integer_mul_selector =
			IntegerMulChip::<C::Base, N, NUM_LIMBS, NUM_BITS, P>::configure(&common, meta);
		let integer_div_selector =
			IntegerDivChip::<C::Base, N, NUM_LIMBS, NUM_BITS, P>::configure(&common, meta);
		let integer_mul_selector_secp_scalar =
			IntegerMulChip::<C::ScalarExt, N, NUM_LIMBS, NUM_BITS, P>::configure(&common, meta);
		let ecc_add = EccAddConfig::new(
			integer_reduce_selector, integer_sub_selector, integer_mul_selector,
			integer_div_selector,
		);

		let ecc_double = EccDoubleConfig::new(
			integer_reduce_selector, integer_add_selector, integer_sub_selector,
			integer_mul_selector, integer_div_selector,
		);

		let ecc_ladder = EccUnreducedLadderConfig::new(
			integer_add_selector, integer_sub_selector, integer_mul_selector, integer_div_selector,
		);

		let ecc_table_select = EccTableSelectConfig::new(main.clone());

		let ecc_mul_scalar = EccMulConfig::new(
			ecc_ladder,
			ecc_add,
			ecc_double.clone(),
			ecc_table_select,
			bits2num_selector,
		);

		let ecdsa = EcdsaConfig::new(ecc_mul_scalar, integer_mul_selector_secp_scalar);
		let aux = AuxConfig::new(ecc_double);
		let ecdsa_assigner = EcdsaAssignerConfig::new(aux, integer_mul_selector_secp_scalar);
		let hasher = H::configure(&common, meta);
		let sponge = SH::configure(&common, meta);
		let opinion = OpinionConfig::new(ecdsa, main.clone(), set, hasher.clone(), sponge.clone());

		EigenTrustSetConfig { common, main, hasher, sponge, ecdsa_assigner, opinion }
	}

	fn synthesize(
		&self, config: Self::Config, mut layouter: impl Layouter<N>,
	) -> Result<(), Error> {
<<<<<<< HEAD
		let (zero, attestation, domain, init_score, total_score, passed_s, one, set) = layouter
			.assign_region(
				|| "temp",
				|region: Region<'_, N>| {
					let mut ctx = RegionCtx::new(region, 0);

					let zero = ctx.assign_from_constant(config.common.advice[0], N::ZERO)?;
=======
		let (zero, init_score, total_score, passed_s, one, set) = layouter.assign_region(
			|| "assigner",
			|region: Region<'_, N>| {
				let mut ctx = RegionCtx::new(region, 0);
>>>>>>> 350f0dc4

				let zero = ctx.assign_from_constant(config.common.advice[0], N::ZERO)?;
				let one = ctx.assign_from_constant(config.common.advice[1], N::ONE)?;

				let assigned_initial_score =
					ctx.assign_from_constant(config.common.advice[3], N::from_u128(INITIAL_SCORE))?;

				let assigned_total_score = ctx.assign_from_constant(
					config.common.advice[4],
					N::from_u128(INITIAL_SCORE * NUM_NEIGHBOURS as u128),
				)?;

				// Move to the next row
				ctx.next();

				let mut passed_s = Vec::new();
				for i in 0..NUM_NEIGHBOURS {
					let index = i % ADVICE;
					let ps = ctx.assign_from_instance(
						config.common.advice[index], config.common.instance, i,
					)?;
					passed_s.push(ps);
					if i == ADVICE - 1 {
						ctx.next();
					}
				}
				ctx.next();

				let mut assigned_set = Vec::new();
				for chunk in self.set.chunks(ADVICE) {
					for (i, chunk_i) in chunk.iter().enumerate() {
						let s = ctx.assign_advice(config.common.advice[i], *chunk_i)?;
						assigned_set.push(s)
					}
					// Move to the next row
					ctx.next();
				}

<<<<<<< HEAD
					let domain = ctx.assign_from_instance(
						config.common.advice[0],
						config.common.instance,
						NUM_NEIGHBOURS + 1,
					)?;

					ctx.next();

					let one = ctx.assign_from_constant(config.common.advice[0], N::ONE)?;
					ctx.next();

					let mut assigned_set = Vec::new();
					for chunk in self.set.chunks(ADVICE) {
						for (i, chunk_i) in chunk.iter().enumerate() {
							let s = ctx.assign_advice(config.common.advice[i], *chunk_i)?;
							assigned_set.push(s)
						}
						// Move to the next row
						ctx.next();
					}

					Ok((
						zero, assigned_attestation, domain, assigned_initial_score,
						assigned_total_score, passed_s, one, assigned_set,
					))
				},
			)?;
=======
				Ok((
					zero, assigned_initial_score, assigned_total_score, passed_s, one, assigned_set,
				))
			},
		)?;

		let mut assigned_attestation = Vec::new();
		for atts in &self.attestations {
			let mut att_vec = Vec::new();
			for att in atts {
				let att_assigner = AttestationAssigner::new(att.clone());
				let assigned_att = att_assigner.synthesize(
					&config.common,
					&(),
					layouter.namespace(|| "att_assigner"),
				)?;
				att_vec.push(assigned_att);
			}
			assigned_attestation.push(att_vec);
		}
>>>>>>> 350f0dc4

		let mut ops = Vec::new();
		// signature verification
		for i in 0..NUM_NEIGHBOURS {
			let ecdsa_assigner_chip = EcdsaAssigner::new(
				self.pks[i].clone(),
				self.g_as_ecpoint.clone(),
				self.signatures[i].clone(),
				self.msg_hash[i][0].clone(),
				self.s_inv[i].clone(),
			);
			let ecdsa_assigner = ecdsa_assigner_chip.synthesize(
				&config.common,
				&config.ecdsa_assigner,
				layouter.namespace(|| "ecdsa assigner"),
			)?;

			let assigned_public_key = ecdsa_assigner.public_key;
			let assigned_signature = ecdsa_assigner.signature;
			let g_as_ecpoint = ecdsa_assigner.g_as_ecpoint;
			let aux = ecdsa_assigner.auxes;

			let lshift: LeftShiftersAssigner<C::ScalarExt, N, NUM_LIMBS, NUM_BITS, P> =
				LeftShiftersAssigner::default();
			let left_shifters = lshift.synthesize(
				&config.common,
				&(),
				layouter.namespace(|| "lshift assigner"),
			)?;

			let mut assigned_signed_att = Vec::new();
			let mut assigned_msg_hash = Vec::new();
			let mut assigned_s_inv = Vec::new();

			assigned_msg_hash.push(ecdsa_assigner.msg_hash);
			assigned_s_inv.push(ecdsa_assigner.s_inv);

			// Assigning first iteration to catch s_inv and msg_hash
			assigned_signed_att.push(AssignedSignedAttestation::new(
				assigned_attestation[i][0].clone(),
				assigned_signature.clone(),
			));
			for j in 1..NUM_NEIGHBOURS {
				assigned_signed_att.push(AssignedSignedAttestation::new(
					assigned_attestation[i][j].clone(),
					assigned_signature.clone(),
				));

				let assign_msg_hash = IntegerAssigner::new(self.msg_hash[i][j].clone());
				let msg_hash = assign_msg_hash.synthesize(
					&config.common,
					&(),
					layouter.namespace(|| "assign msg_hash_i"),
				)?;
				assigned_msg_hash.push(msg_hash);

				let assign_s_inv = IntegerAssigner::new(self.msg_hash[i][j].clone());
				let s_inv = assign_s_inv.synthesize(
					&config.common,
					&(),
					layouter.namespace(|| "assign s_inv"),
				)?;
				assigned_s_inv.push(s_inv);
			}

			let opinion: OpinionChipset<NUM_NEIGHBOURS, C, N, NUM_LIMBS, NUM_BITS, P, EC, H, SH> =
				OpinionChipset::new(
					assigned_signed_att,
					domain.clone(),
					assigned_public_key,
					set.clone(),
					assigned_msg_hash,
					g_as_ecpoint,
					assigned_s_inv,
					aux,
					left_shifters,
				);

			let (opinions, _) = opinion.synthesize(
				&config.common,
				&config.opinion,
				layouter.namespace(|| "opinion"),
			)?;
			ops.push(opinions);
		}

		// filter peers' ops
		let ops = {
			let mut filtered_ops = Vec::new();

			for i in 0..NUM_NEIGHBOURS {
				let addr_i = set[i].clone();
				let mut ops_i = Vec::new();

				// Update the opinion array - pairs of (key, score)
				for j in 0..NUM_NEIGHBOURS {
					let addr_j = set[j].clone();

					// Condition: addr_j != Address::zero()
					let equal_chip = IsEqualChipset::new(addr_j.clone(), zero.clone());
					let is_default_addr = equal_chip.synthesize(
						&config.common,
						&config.main,
						layouter.namespace(|| "op_addr_j == default_addr"),
					)?;

					// Condition: set_addr_j == addr_i
					let equal_chip = IsEqualChipset::new(addr_j.clone(), addr_i.clone());
					let is_addr_i = equal_chip.synthesize(
						&config.common,
						&config.main,
						layouter.namespace(|| "addr_j == addr_i"),
					)?;

					// Conditions for nullifying the score
					// 1. set_addr_j == 0 (null or default)
					// 2. set_addr_j == addr_i
					let or_chip = OrChipset::new(is_addr_i.clone(), is_default_addr);
					let cond = or_chip.synthesize(
						&config.common,
						&config.main,
						layouter.namespace(|| "is_addr_i || is_addr_j_null"),
					)?;

					let select_chip = SelectChipset::new(cond, zero.clone(), ops[i][j].clone());
					let new_ops_i_j = select_chip.synthesize(
						&config.common,
						&config.main,
						layouter.namespace(|| "filtered op score"),
					)?;
					ops_i.push(new_ops_i_j);
				}

				// Distribute the scores
				let mut op_score_sum = zero.clone();
				for j in 0..NUM_NEIGHBOURS {
					let add_chip = AddChipset::new(op_score_sum.clone(), ops_i[j].clone());
					op_score_sum = add_chip.synthesize(
						&config.common,
						&config.main,
						layouter.namespace(|| "op_score_sum"),
					)?;
				}

				let equal_chip = IsEqualChipset::new(op_score_sum, zero.clone());
				let is_sum_zero = equal_chip.synthesize(
					&config.common,
					&config.main,
					layouter.namespace(|| "op_score_sum == 0"),
				)?;

				for j in 0..NUM_NEIGHBOURS {
					let addr_j = set[j].clone();
					// Condition 1. addr_j != addr_i
					let equal_chip = IsEqualChipset::new(addr_j.clone(), addr_i.clone());
					let is_add_i = equal_chip.synthesize(
						&config.common,
						&config.main,
						layouter.namespace(|| "op_pk_j_x == pk_i_x"),
					)?;
					let sub = SubChipset::new(one.clone(), is_add_i);
					let is_not_add_i = sub.synthesize(
						&config.common,
						&config.main,
						layouter.namespace(|| " 1 - is_add_i"),
					)?;

					// Condition 2. addr_j != Address::zero()
					let equal_chip = IsEqualChipset::new(addr_j.clone(), zero.clone());
					let is_default_addr = equal_chip.synthesize(
						&config.common,
						&config.main,
						layouter.namespace(|| "op_addr_j == default_addr"),
					)?;
					let sub = SubChipset::new(one.clone(), is_default_addr);
					let is_not_default_addr = sub.synthesize(
						&config.common,
						&config.main,
						layouter.namespace(|| " 1 - is_add_i"),
					)?;

					// Conditions for distributing the score
					// 1. pk_j != pk_i
					// 2. pk_j != PublicKey::default()
					// 3. op_score_sum == 0
					let and_chip = AndChipset::new(is_not_add_i, is_not_default_addr);
					let cond = and_chip.synthesize(
						&config.common,
						&config.main,
						layouter.namespace(|| "is_not_add_i && is_not_null"),
					)?;
					let and_chip = AndChipset::new(cond, is_sum_zero.clone());
					let cond = and_chip.synthesize(
						&config.common,
						&config.main,
						layouter.namespace(|| "is_not_add_i && is_not_null"),
					)?;
					let select_chip = SelectChipset::new(cond, one.clone(), ops_i[j].clone());
					ops_i[j] = select_chip.synthesize(
						&config.common,
						&config.main,
						layouter.namespace(|| "filtered op score"),
					)?;
				}

				// Add to "filtered_ops"
				filtered_ops.push(ops_i);
			}

			filtered_ops
		};

		// "Normalization"
		let ops = {
			let mut normalized_ops = Vec::new();
			for i in 0..NUM_NEIGHBOURS {
				let mut ops_i = Vec::new();

				// Compute the sum of scores
				let mut op_score_sum = zero.clone();
				for j in 0..NUM_NEIGHBOURS {
					let add_chip = AddChipset::new(op_score_sum.clone(), ops[i][j].clone());
					op_score_sum = add_chip.synthesize(
						&config.common,
						&config.main,
						layouter.namespace(|| "op_score_sum"),
					)?;
				}

				// Compute the normalized score
				//
				// Note: Here, there is no need to check if `op_score_sum` is zero.
				//       If `op_score_sum` is zero, it means all of opinion scores are zero.
				//		 Hence, the normalized score would be simply zero.
				let invert_chip = InverseChipset::new(op_score_sum);
				let inverted_sum = invert_chip.synthesize(
					&config.common,
					&config.main,
					layouter.namespace(|| "invert_sum"),
				)?;

				for j in 0..NUM_NEIGHBOURS {
					let mul_chip = MulChipset::new(ops[i][j].clone(), inverted_sum.clone());
					let normalized_op = mul_chip.synthesize(
						&config.common,
						&config.main,
						layouter.namespace(|| "op * inverted_sum"),
					)?;
					ops_i.push(normalized_op);
				}

				// Add to "normalized_ops"
				normalized_ops.push(ops_i);
			}

			normalized_ops
		};

		// Compute the EigenTrust scores
		let mut s = vec![init_score; NUM_NEIGHBOURS];
		for _ in 0..NUM_ITER {
			let mut sop = Vec::new();
			for i in 0..NUM_NEIGHBOURS {
				let mut sop_i = Vec::new();
				for j in 0..NUM_NEIGHBOURS {
					let mul_chip = MulChipset::new(ops[i][j].clone(), s[i].clone());
					let res = mul_chip.synthesize(
						&config.common,
						&config.main,
						layouter.namespace(|| "op_mul"),
					)?;
					sop_i.push(res);
				}
				sop.push(sop_i);
			}

			let mut new_s = vec![zero.clone(); NUM_NEIGHBOURS];
			for i in 0..NUM_NEIGHBOURS {
				for j in 0..NUM_NEIGHBOURS {
					let add_chip = AddChipset::new(new_s[i].clone(), ops[i][j].clone());
					new_s[i] = add_chip.synthesize(
						&config.common,
						&config.main,
						layouter.namespace(|| "op_add"),
					)?;
				}
			}

			s = new_s;
		}

		// Constrain the final scores
		layouter.assign_region(
			|| "passed_s == s",
			|region: Region<'_, N>| {
				let ctx = &mut RegionCtx::new(region, 0);
				for i in 0..NUM_NEIGHBOURS {
					let passed_s = ctx.copy_assign(config.common.advice[0], passed_s[i].clone())?;
					let s = ctx.copy_assign(config.common.advice[1], s[i].clone())?;
					ctx.constrain_equal(passed_s, s)?;
					ctx.next();
				}
				Ok(())
			},
		)?;

		// Constrain the total reputation in the set
		let mut sum = zero;
		for i in 0..NUM_NEIGHBOURS {
			let add_chipset = AddChipset::new(sum.clone(), passed_s[i].clone());
			sum = add_chipset.synthesize(
				&config.common,
				&config.main,
				layouter.namespace(|| "s_sum"),
			)?;
		}
		layouter.assign_region(
			|| "s_sum == total_score",
			|region: Region<'_, N>| {
				let ctx = &mut RegionCtx::new(region, 0);
				let sum = ctx.copy_assign(config.common.advice[0], sum.clone())?;
				let total_score = ctx.copy_assign(config.common.advice[1], total_score.clone())?;
				ctx.constrain_equal(sum, total_score)?;
				Ok(())
			},
		)?;

		Ok(())
	}
}

#[cfg(test)]
mod test {
	use super::*;
	use crate::{
		circuits::{
			dynamic_sets::native::SignedAttestation, opinion::native::Opinion,
			PoseidonNativeHasher, PoseidonNativeSponge,
		},
		ecdsa::native::EcdsaKeypair,
		params::{
			ecc::secp256k1::Secp256k1Params, hasher::poseidon_bn254_5x5::Params,
			rns::secp256k1::Secp256k1_4_68,
		},
		poseidon::{sponge::StatefulSpongeChipset, PoseidonChipset},
		utils::{big_to_fe, fe_to_big, generate_params, prove_and_verify},
	};
	use halo2::{
		arithmetic::Field,
		dev::MockProver,
		halo2curves::{
			bn256::{Bn256, Fr},
			ff::PrimeField,
			group::Curve,
			secp256k1::{Fq, Secp256k1, Secp256k1Affine},
		},
	};
	use rand::thread_rng;

	const NUM_NEIGHBOURS: usize = 5;
	const NUM_ITERATIONS: usize = 20;
	const INITIAL_SCORE: u128 = 1000;
	const DOMAIN: u128 = 42;

	type C = Secp256k1Affine;
	type WN = Fq;
	type N = Fr;
	const NUM_LIMBS: usize = 4;
	const NUM_BITS: usize = 68;
	type P = Secp256k1_4_68;
	type EC = Secp256k1Params;
	type H = PoseidonChipset<N, HASHER_WIDTH, Params>;
	type SH = StatefulSpongeChipset<N, HASHER_WIDTH, Params>;
	type HN = PoseidonNativeHasher;
	type SHN = PoseidonNativeSponge;

	#[ignore = "Currently not working"]
	#[test]
	fn test_closed_graph_circuit() {
		let ops: Vec<Vec<N>> = vec![
			vec![0, 200, 300, 500, 0],
			vec![100, 0, 100, 100, 700],
			vec![400, 100, 0, 200, 300],
			vec![100, 100, 700, 0, 100],
			vec![300, 100, 400, 200, 0],
		]
		.into_iter()
		.map(|arr| arr.into_iter().map(|x| N::from_u128(x)).collect())
		.collect();

		let g = Secp256k1::generator().to_affine();
		let g_as_ecpoint = EcPoint::<C, N, NUM_LIMBS, NUM_BITS, P, EC>::new(
			Integer::from_w(g.x),
			Integer::from_w(g.y),
		);
		let rng = &mut thread_rng();
		let sks = [(); NUM_NEIGHBOURS].map(|_| WN::random(rng.clone()));
		let keypairs = sks.clone().map(|x| EcdsaKeypair::from_private_key(x));
		let pub_keys = keypairs.clone().map(|kp| kp.public_key);
		let domain = N::from_u128(DOMAIN);

		let (res, attestations, signatures, s_inv, set, msg_hash) = {
			let mut et = native::EigenTrustSet::<
				NUM_NEIGHBOURS,
				NUM_ITERATIONS,
				INITIAL_SCORE,
				C,
				N,
				NUM_LIMBS,
				NUM_BITS,
				P,
				EC,
				HN,
				SHN,
			>::new(domain);

			let mut signatures = Vec::new();
			let mut attestations = Vec::new();
			let mut set = Vec::new();
			let mut msg_hash = Vec::new();
			let mut s_inv = Vec::new();

			for i in 0..NUM_NEIGHBOURS {
				et.add_member(pub_keys[i].clone().to_address());

				let mut attestations_option = Vec::new();
				let mut msg_hash_i = Vec::new();
				// Attestation to the other peers
				for j in 0..NUM_NEIGHBOURS {
					let attestation =
						Attestation::new(pub_keys[j].to_address(), Fr::ZERO, ops[i][j], Fr::ZERO);
					set.push(attestation.about.clone());

					let att_hasher: Fq = big_to_fe(fe_to_big(
						attestation.hash::<HASHER_WIDTH, PoseidonNativeHasher>(),
					));

					let signature = keypairs[i].sign(att_hasher.clone(), rng);
					let s_inv_fq = big_to_fe::<Fq>(signature.s.value()).invert().unwrap();

					msg_hash_i.push(Integer::from_w(att_hasher));
					s_inv.push(Integer::from_w(s_inv_fq));
					signatures.push(signature.clone());
					attestations_option.push(Some(SignedAttestation::new(attestation, signature)));
				}
				msg_hash.push(msg_hash_i);

				let default_att = SignedAttestation::default();
				let attestations_unwrapped = attestations_option
					.iter()
					.map(|x| x.clone().unwrap_or(default_att.clone()))
					.collect_vec();
				attestations.push(
					attestations_unwrapped.iter().map(|x| x.attestation.clone()).collect_vec(),
				);

				let op: Opinion<NUM_NEIGHBOURS, C, N, NUM_LIMBS, NUM_BITS, P, EC, HN, SHN> =
					Opinion::new(pub_keys[i].clone(), attestations_unwrapped.clone(), domain);
				let _ = op.validate(set.clone());

				et.update_op(pub_keys[i].clone(), attestations_option);
			}
			let s = et.converge();

			(s, attestations, signatures, s_inv, set, msg_hash)
		};

		let et = EigenTrustSet::<
			NUM_NEIGHBOURS,
			NUM_ITERATIONS,
			INITIAL_SCORE,
			C,
			N,
			NUM_LIMBS,
			NUM_BITS,
			P,
			EC,
			H,
			SH,
		>::new(
			attestations,
			signatures,
			pub_keys.to_vec(),
			msg_hash,
			set,
			s_inv,
			g_as_ecpoint,
		);

		let k = 20;
		let prover = match MockProver::<N>::run(k, &et, vec![res.to_vec()]) {
			Ok(prover) => prover,
			Err(e) => panic!("{}", e),
		};

		assert_eq!(prover.verify(), Ok(()));
	}

	#[ignore = "Currently not working"]
	#[test]
	fn test_closed_graph_circut_prod() {
		let ops: Vec<Vec<N>> = vec![
			vec![0, 200, 300, 500, 0],
			vec![100, 0, 100, 100, 700],
			vec![400, 100, 0, 200, 300],
			vec![100, 100, 700, 0, 100],
			vec![300, 100, 400, 200, 0],
		]
		.into_iter()
		.map(|arr| arr.into_iter().map(|x| N::from_u128(x)).collect())
		.collect();

		let g = Secp256k1::generator().to_affine();
		let g_as_ecpoint = EcPoint::<C, N, NUM_LIMBS, NUM_BITS, P, EC>::new(
			Integer::from_w(g.x),
			Integer::from_w(g.y),
		);
		let rng = &mut thread_rng();
		let sks = [(); NUM_NEIGHBOURS].map(|_| WN::random(rng.clone()));
		let keypairs = sks.clone().map(|x| EcdsaKeypair::from_private_key(x));
		let pub_keys = keypairs.clone().map(|kp| kp.public_key).to_vec();
		let domain = N::from_u128(DOMAIN);

		let (res, attestations, signatures, s_inv, set, msg_hash) = {
			let mut et = native::EigenTrustSet::<
				NUM_NEIGHBOURS,
				NUM_ITERATIONS,
				INITIAL_SCORE,
				C,
				N,
				NUM_LIMBS,
				NUM_BITS,
				P,
				EC,
				HN,
				SHN,
			>::new(domain);

			let mut signatures = Vec::new();
			let mut attestations = Vec::new();
			let mut set = Vec::new();
			let mut msg_hash = Vec::new();
			let mut s_inv = Vec::new();

			for i in 0..NUM_NEIGHBOURS {
				et.add_member(pub_keys[i].clone().to_address());

				let mut attestations_option = Vec::new();
				let mut msg_hash_i = Vec::new();
				// Attestation to the other peers
				for j in 0..NUM_NEIGHBOURS {
					let attestation =
						Attestation::new(pub_keys[j].to_address(), Fr::ZERO, ops[i][j], Fr::ZERO);
					set.push(attestation.about.clone());

					let att_hasher: Fq = big_to_fe(fe_to_big(
						attestation.hash::<HASHER_WIDTH, PoseidonNativeHasher>(),
					));

					let signature = keypairs[i].sign(att_hasher.clone(), rng);
					let s_inv_fq = big_to_fe::<Fq>(signature.s.value()).invert().unwrap();

					msg_hash_i.push(Integer::from_w(att_hasher));
					s_inv.push(Integer::from_w(s_inv_fq));
					signatures.push(signature.clone());
					attestations_option.push(Some(SignedAttestation::new(attestation, signature)));
				}
				msg_hash.push(msg_hash_i);

				let default_att = SignedAttestation::default();
				let attestations_unwrapped = attestations_option
					.iter()
					.map(|x| x.clone().unwrap_or(default_att.clone()))
					.collect_vec();
				attestations.push(
					attestations_unwrapped.iter().map(|x| x.attestation.clone()).collect_vec(),
				);

				let op: Opinion<NUM_NEIGHBOURS, C, N, NUM_LIMBS, NUM_BITS, P, EC, HN, SHN> =
					Opinion::new(pub_keys[i].clone(), attestations_unwrapped.clone(), domain);
				let _ = op.validate(set.clone());

				et.update_op(pub_keys[i].clone(), attestations_option);
			}
			let s = et.converge();

			(s, attestations, signatures, s_inv, set, msg_hash)
		};

		let et = EigenTrustSet::<
			NUM_NEIGHBOURS,
			NUM_ITERATIONS,
			INITIAL_SCORE,
			C,
			N,
			NUM_LIMBS,
			NUM_BITS,
			P,
			EC,
			H,
			SH,
		>::new(
			attestations, signatures, pub_keys, msg_hash, set, s_inv, g_as_ecpoint,
		);

		let k = 14;
		let rng = &mut rand::thread_rng();
		let params = generate_params(k);
		let res = prove_and_verify::<Bn256, _, _>(params, et, &[&res], rng).unwrap();
		assert!(res);
	}
}<|MERGE_RESOLUTION|>--- conflicted
+++ resolved
@@ -259,20 +259,10 @@
 	fn synthesize(
 		&self, config: Self::Config, mut layouter: impl Layouter<N>,
 	) -> Result<(), Error> {
-<<<<<<< HEAD
-		let (zero, attestation, domain, init_score, total_score, passed_s, one, set) = layouter
-			.assign_region(
-				|| "temp",
-				|region: Region<'_, N>| {
-					let mut ctx = RegionCtx::new(region, 0);
-
-					let zero = ctx.assign_from_constant(config.common.advice[0], N::ZERO)?;
-=======
-		let (zero, init_score, total_score, passed_s, one, set) = layouter.assign_region(
+		let (zero, init_score, total_score, passed_s, domain, one, set) = layouter.assign_region(
 			|| "assigner",
 			|region: Region<'_, N>| {
 				let mut ctx = RegionCtx::new(region, 0);
->>>>>>> 350f0dc4
 
 				let zero = ctx.assign_from_constant(config.common.advice[0], N::ZERO)?;
 				let one = ctx.assign_from_constant(config.common.advice[1], N::ONE)?;
@@ -299,6 +289,14 @@
 						ctx.next();
 					}
 				}
+				ctx.next();
+
+				let domain = ctx.assign_from_instance(
+					config.common.advice[0],
+					config.common.instance,
+					NUM_NEIGHBOURS + 1,
+				)?;
+
 				ctx.next();
 
 				let mut assigned_set = Vec::new();
@@ -311,37 +309,9 @@
 					ctx.next();
 				}
 
-<<<<<<< HEAD
-					let domain = ctx.assign_from_instance(
-						config.common.advice[0],
-						config.common.instance,
-						NUM_NEIGHBOURS + 1,
-					)?;
-
-					ctx.next();
-
-					let one = ctx.assign_from_constant(config.common.advice[0], N::ONE)?;
-					ctx.next();
-
-					let mut assigned_set = Vec::new();
-					for chunk in self.set.chunks(ADVICE) {
-						for (i, chunk_i) in chunk.iter().enumerate() {
-							let s = ctx.assign_advice(config.common.advice[i], *chunk_i)?;
-							assigned_set.push(s)
-						}
-						// Move to the next row
-						ctx.next();
-					}
-
-					Ok((
-						zero, assigned_attestation, domain, assigned_initial_score,
-						assigned_total_score, passed_s, one, assigned_set,
-					))
-				},
-			)?;
-=======
 				Ok((
-					zero, assigned_initial_score, assigned_total_score, passed_s, one, assigned_set,
+					zero, assigned_initial_score, assigned_total_score, passed_s, domain, one,
+					assigned_set,
 				))
 			},
 		)?;
@@ -360,7 +330,6 @@
 			}
 			assigned_attestation.push(att_vec);
 		}
->>>>>>> 350f0dc4
 
 		let mut ops = Vec::new();
 		// signature verification
