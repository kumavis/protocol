/// Native version of Opinion
pub mod native;

use crate::{
	circuits::dynamic_sets::native::Attestation,
	circuits::HASHER_WIDTH,
	ecc::generic::{AssignedAux, AssignedEcPoint},
	ecdsa::{AssignedPublicKey, AssignedSignature, EcdsaChipset, EcdsaConfig, UnassignedSignature},
	gadgets::{
		main::{IsEqualChipset, IsZeroChipset, MainConfig, MulAddChipset, SelectChipset},
		set::{SetChipset, SetConfig},
	},
	integer::AssignedInteger,
	params::{ecc::EccParams, rns::RnsParams},
	Chipset, CommonConfig, FieldExt, HasherChipset, RegionCtx, SpongeHasherChipset,
	UnassignedValue,
};
use halo2::{
	circuit::{AssignedCell, Layouter, Region, Value},
	halo2curves::CurveAffine,
	plonk::Error,
};
use std::marker::PhantomData;

use super::dynamic_sets::native::SignedAttestation;

/// Assigned Attestation structure.
#[derive(Debug, Clone)]
pub struct AssignedAttestation<N: FieldExt> {
	/// Ethereum address of peer being rated
	pub about: AssignedCell<N, N>,
	/// Unique identifier for the action being rated
	pub domain: AssignedCell<N, N>,
	/// Given rating for the action
	pub value: AssignedCell<N, N>,
	/// Optional field for attaching additional information to the attestation
	pub message: AssignedCell<N, N>,
}

impl<N: FieldExt> AssignedAttestation<N> {
	/// Creates a new AssignedAttestation
	pub fn new(
		about: AssignedCell<N, N>, domain: AssignedCell<N, N>, value: AssignedCell<N, N>,
		message: AssignedCell<N, N>,
	) -> Self {
		Self { about, domain, value, message }
	}
}

/// Unassigned Attestation structure.
#[derive(Debug, Clone)]
pub struct UnassignedAttestation<N: FieldExt> {
	/// Ethereum address of peer being rated
	pub about: Value<N>,
	/// Unique identifier for the action being rated
	pub domain: Value<N>,
	/// Given rating for the action
	pub value: Value<N>,
	/// Optional field for attaching additional information to the attestation
	pub message: Value<N>,
}

impl<N: FieldExt> UnassignedAttestation<N> {
	/// Creates a new AssignedAttestation
	pub fn new(about: Value<N>, domain: Value<N>, value: Value<N>, message: Value<N>) -> Self {
		Self { about, domain, value, message }
	}
}

impl<N: FieldExt> From<Attestation<N>> for UnassignedAttestation<N> {
	fn from(att: Attestation<N>) -> Self {
		Self {
			about: Value::known(att.about),
			domain: Value::known(att.domain),
			value: Value::known(att.value),
			message: Value::known(att.message),
		}
	}
}

impl<N: FieldExt> UnassignedValue for UnassignedAttestation<N> {
	fn without_witnesses() -> Self {
		Self {
			about: Value::unknown(),
			domain: Value::unknown(),
			value: Value::unknown(),
			message: Value::unknown(),
		}
	}
}

/// AssignedSignedAttestation structure.
#[derive(Debug, Clone)]
pub struct AssignedSignedAttestation<
	C: CurveAffine,
	N: FieldExt,
	const NUM_LIMBS: usize,
	const NUM_BITS: usize,
	P,
> where
	P: RnsParams<C::Base, N, NUM_LIMBS, NUM_BITS> + RnsParams<C::ScalarExt, N, NUM_LIMBS, NUM_BITS>,
	C::Base: FieldExt,
	C::ScalarExt: FieldExt,
{
	// Attestation
	attestation: AssignedAttestation<N>,
	// Signature
	signature: AssignedSignature<C, N, NUM_LIMBS, NUM_BITS, P>,
}

impl<C: CurveAffine, N: FieldExt, const NUM_LIMBS: usize, const NUM_BITS: usize, P>
	AssignedSignedAttestation<C, N, NUM_LIMBS, NUM_BITS, P>
where
	P: RnsParams<C::Base, N, NUM_LIMBS, NUM_BITS> + RnsParams<C::ScalarExt, N, NUM_LIMBS, NUM_BITS>,
	C::Base: FieldExt,
	C::ScalarExt: FieldExt,
{
	/// Creates a new AssignedSignedAttestation
	pub fn new(
		attestation: AssignedAttestation<N>,
		signature: AssignedSignature<C, N, NUM_LIMBS, NUM_BITS, P>,
	) -> Self {
		Self { attestation, signature }
	}
}

/// AssignedSignedAttestation structure.
#[derive(Debug, Clone)]
pub struct UnassignedSignedAttestation<
	C: CurveAffine,
	N: FieldExt,
	const NUM_LIMBS: usize,
	const NUM_BITS: usize,
	P,
> where
	P: RnsParams<C::Base, N, NUM_LIMBS, NUM_BITS> + RnsParams<C::ScalarExt, N, NUM_LIMBS, NUM_BITS>,
	C::Base: FieldExt,
	C::ScalarExt: FieldExt,
{
	// Attestation
	attestation: UnassignedAttestation<N>,
	// Signature
	signature: UnassignedSignature<C, N, NUM_LIMBS, NUM_BITS, P>,
}

impl<C: CurveAffine, N: FieldExt, const NUM_LIMBS: usize, const NUM_BITS: usize, P>
	UnassignedSignedAttestation<C, N, NUM_LIMBS, NUM_BITS, P>
where
	P: RnsParams<C::Base, N, NUM_LIMBS, NUM_BITS> + RnsParams<C::ScalarExt, N, NUM_LIMBS, NUM_BITS>,
	C::Base: FieldExt,
	C::ScalarExt: FieldExt,
{
	/// Creates a new AssignedSignedAttestation
	pub fn new(
		attestation: UnassignedAttestation<N>,
		signature: UnassignedSignature<C, N, NUM_LIMBS, NUM_BITS, P>,
	) -> Self {
		Self { attestation, signature }
	}
}

impl<C: CurveAffine, N: FieldExt, const NUM_LIMBS: usize, const NUM_BITS: usize, P>
	From<SignedAttestation<C, N, NUM_LIMBS, NUM_BITS, P>>
	for UnassignedSignedAttestation<C, N, NUM_LIMBS, NUM_BITS, P>
where
	P: RnsParams<C::Base, N, NUM_LIMBS, NUM_BITS> + RnsParams<C::ScalarExt, N, NUM_LIMBS, NUM_BITS>,
	C::Base: FieldExt,
	C::ScalarExt: FieldExt,
{
	fn from(signed_att: SignedAttestation<C, N, NUM_LIMBS, NUM_BITS, P>) -> Self {
		Self {
			attestation: UnassignedAttestation::from(signed_att.attestation),
			signature: UnassignedSignature::from(signed_att.signature),
		}
	}
}

impl<C: CurveAffine, N: FieldExt, const NUM_LIMBS: usize, const NUM_BITS: usize, P> UnassignedValue
	for UnassignedSignedAttestation<C, N, NUM_LIMBS, NUM_BITS, P>
where
	P: RnsParams<C::Base, N, NUM_LIMBS, NUM_BITS> + RnsParams<C::ScalarExt, N, NUM_LIMBS, NUM_BITS>,
	C::Base: FieldExt,
	C::ScalarExt: FieldExt,
{
	fn without_witnesses() -> Self {
		Self {
			attestation: UnassignedAttestation::without_witnesses(),
			signature: UnassignedSignature::without_witnesses(),
		}
	}
}

/// Configuration elements for the circuit are defined here.
#[derive(Debug, Clone)]
pub struct OpinionConfig<F: FieldExt, H, S>
where
	H: HasherChipset<F, HASHER_WIDTH>,
	S: SpongeHasherChipset<F, HASHER_WIDTH>,
{
	ecdsa: EcdsaConfig,
	main: MainConfig,
	set: SetConfig,
	hasher: H::Config,
	sponge: S::Config,
}

impl<F: FieldExt, H, S> OpinionConfig<F, H, S>
where
	H: HasherChipset<F, HASHER_WIDTH>,
	S: SpongeHasherChipset<F, HASHER_WIDTH>,
{
	/// Construct a new config
	pub fn new(
		ecdsa: EcdsaConfig, main: MainConfig, set: SetConfig, hasher: H::Config, sponge: S::Config,
	) -> Self {
		Self { ecdsa, main, set, hasher, sponge }
	}
}

/// Constructs a chip for the circuit.
#[derive(Clone)]
pub struct OpinionChipset<
	const NUM_NEIGHBOURS: usize,
	C: CurveAffine,
	N: FieldExt,
	const NUM_LIMBS: usize,
	const NUM_BITS: usize,
	P,
	EC,
	H,
	SH,
> where
	P: RnsParams<C::Base, N, NUM_LIMBS, NUM_BITS> + RnsParams<C::Scalar, N, NUM_LIMBS, NUM_BITS>,
	EC: EccParams<C>,
	C::Base: FieldExt,
	C::ScalarExt: FieldExt,
	H: HasherChipset<N, HASHER_WIDTH>,
	SH: SpongeHasherChipset<N, HASHER_WIDTH>,
{
	/// Attestations towards other peers
	attestations: Vec<AssignedSignedAttestation<C, N, NUM_LIMBS, NUM_BITS, P>>,
	/// Public key of the attester
	public_key: AssignedPublicKey<C, N, NUM_LIMBS, NUM_BITS, P>,
	/// Set of peers
	set: Vec<AssignedCell<N, N>>,
	/// Message hash as AssignedInteger
	msg_hash: Vec<AssignedInteger<C::ScalarExt, N, NUM_LIMBS, NUM_BITS, P>>,
	/// Generator as EC point
	g_as_ecpoint: AssignedEcPoint<C, N, NUM_LIMBS, NUM_BITS, P>,
	/// Signature s Inverse
	s_inv: Vec<AssignedInteger<C::ScalarExt, N, NUM_LIMBS, NUM_BITS, P>>,
	/// Aux for to_add and to_sub
	aux: AssignedAux<C, N, NUM_LIMBS, NUM_BITS, P, EC>,
	/// Left shifters for composing integers
	left_shifters: [AssignedCell<N, N>; NUM_LIMBS],
	/// Constructs a phantom data for the hasher.
	_hasher: PhantomData<(H, SH, EC)>,
}

impl<
		const NUM_NEIGHBOURS: usize,
		C: CurveAffine,
		N: FieldExt,
		const NUM_LIMBS: usize,
		const NUM_BITS: usize,
		P,
		EC,
		H,
		SH,
	> OpinionChipset<NUM_NEIGHBOURS, C, N, NUM_LIMBS, NUM_BITS, P, EC, H, SH>
where
	P: RnsParams<C::Base, N, NUM_LIMBS, NUM_BITS> + RnsParams<C::Scalar, N, NUM_LIMBS, NUM_BITS>,
	EC: EccParams<C>,
	C::Base: FieldExt,
	C::ScalarExt: FieldExt,
	H: HasherChipset<N, HASHER_WIDTH>,
	SH: SpongeHasherChipset<N, HASHER_WIDTH>,
{
	/// Create a new chip.
	pub fn new(
		attestations: Vec<AssignedSignedAttestation<C, N, NUM_LIMBS, NUM_BITS, P>>,
		public_key: AssignedPublicKey<C, N, NUM_LIMBS, NUM_BITS, P>, set: Vec<AssignedCell<N, N>>,
		msg_hash: Vec<AssignedInteger<C::ScalarExt, N, NUM_LIMBS, NUM_BITS, P>>,
		g_as_ecpoint: AssignedEcPoint<C, N, NUM_LIMBS, NUM_BITS, P>,
		s_inv: Vec<AssignedInteger<C::ScalarExt, N, NUM_LIMBS, NUM_BITS, P>>,
		aux: AssignedAux<C, N, NUM_LIMBS, NUM_BITS, P, EC>,
		left_shifters: [AssignedCell<N, N>; NUM_LIMBS],
	) -> Self {
		Self {
			attestations,
			public_key,
			set,
			msg_hash,
			g_as_ecpoint,
			s_inv,
			aux,
			left_shifters,
			_hasher: PhantomData,
		}
	}
}

impl<
		const NUM_NEIGHBOURS: usize,
		C: CurveAffine,
		N: FieldExt,
		const NUM_LIMBS: usize,
		const NUM_BITS: usize,
		P,
		EC,
		H,
		SH,
	> Chipset<N> for OpinionChipset<NUM_NEIGHBOURS, C, N, NUM_LIMBS, NUM_BITS, P, EC, H, SH>
where
	P: RnsParams<C::Base, N, NUM_LIMBS, NUM_BITS> + RnsParams<C::ScalarExt, N, NUM_LIMBS, NUM_BITS>,
	EC: EccParams<C>,
	C::Base: FieldExt,
	C::ScalarExt: FieldExt,
	H: HasherChipset<N, HASHER_WIDTH>,
	SH: SpongeHasherChipset<N, HASHER_WIDTH>,
{
	type Config = OpinionConfig<N, H, SH>;
	type Output = (Vec<AssignedCell<N, N>>, AssignedCell<N, N>);

	/// Synthesize the circuit.
	fn synthesize(
		self, common: &CommonConfig, config: &Self::Config, mut layouter: impl Layouter<N>,
	) -> Result<Self::Output, Error> {
		// TODO: Do the check for the public key from the given set

		let (zero, one) = layouter.assign_region(
			|| "assign_zero_and_one",
			|region: Region<'_, N>| {
				let mut ctx = RegionCtx::new(region, 0);
				let zero = ctx.assign_fixed(common.fixed[0], N::ZERO)?;
				let one = ctx.assign_fixed(common.fixed[1], N::ONE)?;

				Ok((zero, one))
			},
		)?;

		let mut scores = vec![zero.clone(); self.set.len()];
		let mut hashes = Vec::new();

		// Hashing default values for default attestation
		let hash = H::new([(); HASHER_WIDTH].map(|_| zero.clone()));
		let default_hash = hash.finalize(
			common,
			&config.hasher,
			layouter.namespace(|| "default_hash"),
		)?;

		for i in 0..NUM_NEIGHBOURS {
			// Checking pubkey and attestation values if they are default or not (default is zero)
			let is_zero_chip = IsZeroChipset::new(self.set[i].clone());
			let is_default_pubkey = is_zero_chip.synthesize(
				common,
				&config.main,
				layouter.namespace(|| "is_default_pubkey"),
			)?;

			let att = self.attestations[i].clone();
			let is_zero_chip = IsZeroChipset::new(att.attestation.about.clone());
			let att_about = is_zero_chip.synthesize(
				common,
				&config.main,
				layouter.namespace(|| "att_about"),
			)?;

			let is_zero_chip = IsZeroChipset::new(att.attestation.domain.clone());
			let att_domain = is_zero_chip.synthesize(
				common,
				&config.main,
				layouter.namespace(|| "att_domain"),
			)?;

			let multi_and_check = vec![is_default_pubkey, att_about, att_domain];

			// Checks if there is a zero value. If there is a zero value in the set that means one of the variable is not default.
			// Basically, instead of doing 3 AND operation we did one set check
			let set_chip = SetChipset::new(multi_and_check, zero.clone());
			let is_default_values_zero = set_chip.synthesize(
				common,
				&config.set,
				layouter.namespace(|| "set_check_zero"),
			)?;

			// Checks equality of the attestation about and set index
			let is_equal_chip =
				IsEqualChipset::new(att.attestation.about.clone(), self.set[i].clone());
			let equality_check_set_about = is_equal_chip.synthesize(
				common,
				&config.main,
				layouter.namespace(|| "is_equal_chipset_set"),
			)?;

			let hash = H::new([
				att.attestation.about,
				att.attestation.domain,
				att.attestation.value.clone(),
				att.attestation.message.clone(),
				zero.clone(),
			]);
			let att_hash =
				hash.finalize(common, &config.hasher, layouter.namespace(|| "att_hash"))?;

			let mut compose_msg = zero.clone();
			for j in 0..NUM_LIMBS {
				let muladd_chipset = MulAddChipset::new(
					self.msg_hash[i].limbs[j].clone(),
					self.left_shifters[j].clone(),
					compose_msg,
				);
				compose_msg = muladd_chipset.synthesize(
					common,
					&config.main,
					layouter.namespace(|| "mul_add"),
				)?;
			}

			// Constraint equality for the msg_hash from hasher and constructor
			// Constraint equality for the set and att.about
			layouter.assign_region(
				|| "constraint equality",
				|region: Region<'_, N>| {
					let mut ctx = RegionCtx::new(region, 0);
					ctx.constrain_equal(att_hash[0].clone(), compose_msg.clone())?;
					ctx.constrain_equal(equality_check_set_about.clone(), one.clone())?;
					Ok(())
				},
			)?;

			let chip = EcdsaChipset::new(
				self.public_key.clone(),
				self.g_as_ecpoint.clone(),
				self.attestations[i].signature.clone(),
				self.msg_hash[i].clone(),
				self.s_inv[i].clone(),
				self.aux.clone(),
			);
			chip.synthesize(common, &config.ecdsa, layouter.namespace(|| "ecdsa_verify"))?;

			scores[i] = att.attestation.value;

			// Select chip for if case
			let select_chip = SelectChipset::new(
				is_default_values_zero,
				att_hash[0].clone(),
				default_hash[0].clone(),
			);
			let selected_value = select_chip.synthesize(
				common,
				&config.main,
				layouter.namespace(|| "select chipset"),
			)?;

			hashes.push(selected_value);
		}

		let mut sponge = SH::init(common, layouter.namespace(|| "sponge"))?;
		sponge.update(&hashes);
		let op_hash = sponge.squeeze(common, &config.sponge, layouter.namespace(|| "squeeze!"))?;

		Ok((scores, op_hash))
	}
}

#[cfg(test)]
mod test {
	use super::native::Opinion;
	use super::{
		AssignedAttestation, AssignedSignedAttestation, OpinionChipset, OpinionConfig,
		UnassignedSignedAttestation,
	};
	use crate::circuits::dynamic_sets::native::{Attestation, SignedAttestation};
	use crate::circuits::{PoseidonNativeHasher, PoseidonNativeSponge, HASHER_WIDTH};
	use crate::ecc::generic::UnassignedEcPoint;
	use crate::ecc::{
		AuxConfig, EccAddConfig, EccDoubleConfig, EccMulConfig, EccTableSelectConfig,
		EccUnreducedLadderConfig,
	};
	use crate::ecdsa::native::{EcdsaKeypair, PublicKey};
	use crate::ecdsa::UnassignedPublicKey;
	use crate::ecdsa::{
		EcdsaAssigner, EcdsaAssignerConfig, EcdsaConfig, SignatureAssigner, UnassignedSignature,
	};
	use crate::gadgets::absorb::AbsorbChip;
	use crate::gadgets::set::{SetChip, SetConfig};
	use crate::integer::{
		IntegerAddChip, IntegerAssigner, IntegerDivChip, IntegerMulChip, IntegerReduceChip,
		IntegerSubChip, LeftShiftersAssigner, UnassignedInteger,
	};
	use crate::params::ecc::secp256k1::Secp256k1Params;
	use crate::params::hasher::poseidon_bn254_5x5::Params;
	use crate::params::rns::secp256k1::Secp256k1_4_68;
	use crate::poseidon::sponge::{PoseidonSpongeConfig, StatefulSpongeChipset};
	use crate::poseidon::{FullRoundChip, PartialRoundChip, PoseidonChipset, PoseidonConfig};
	use crate::utils::{big_to_fe, fe_to_big};
	use crate::UnassignedValue;
	use crate::{
		ecc::generic::native::EcPoint,
		gadgets::{
			bits2num::Bits2NumChip,
			main::{MainChip, MainConfig},
		},
		integer::native::Integer,
		Chip, CommonConfig,
	};
	use crate::{Chipset, RegionCtx};
	use halo2::arithmetic::Field;
	use halo2::circuit::{Region, Value};
	use halo2::dev::MockProver;
	use halo2::halo2curves::ff::PrimeField;
	use halo2::halo2curves::group::Curve;
	use halo2::halo2curves::secp256k1::Secp256k1;
	use halo2::{
		circuit::{Layouter, SimpleFloorPlanner},
		halo2curves::{
			bn256::Fr,
			secp256k1::{Fp, Fq, Secp256k1Affine},
		},
		plonk::{Circuit, ConstraintSystem, Error},
	};
	use itertools::Itertools;

	const DOMAIN: u128 = 42;
	const NUM_NEIGHBOURS: usize = 4;
	type WB = Fp;
	type WS = Fq;
	type N = Fr;
	type C = Secp256k1Affine;
	const NUM_LIMBS: usize = 4;
	const NUM_BITS: usize = 68;
	type P = Secp256k1_4_68;
	type EC = Secp256k1Params;
	type H = PoseidonNativeHasher;
	type SH = PoseidonNativeSponge;
	type HC = PoseidonChipset<N, HASHER_WIDTH, Params>;
	type SHC = StatefulSpongeChipset<N, HASHER_WIDTH, Params>;

	#[derive(Clone)]
	struct TestConfig {
		common: CommonConfig,
		opinion: OpinionConfig<N, HC, SHC>,
		ecdsa_assigner: EcdsaAssignerConfig,
	}

	impl TestConfig {
		fn new(meta: &mut ConstraintSystem<N>) -> Self {
			let common = CommonConfig::new(meta);
			let main = MainConfig::new(MainChip::configure(&common, meta));
			let bits2num_selector = Bits2NumChip::configure(&common, meta);
			let set_selector = SetChip::configure(&common, meta);
			let set = SetConfig::new(main.clone(), set_selector);

			let integer_reduce_selector =
				IntegerReduceChip::<WB, N, NUM_LIMBS, NUM_BITS, P>::configure(&common, meta);
			let integer_add_selector =
				IntegerAddChip::<WB, N, NUM_LIMBS, NUM_BITS, P>::configure(&common, meta);
			let integer_sub_selector =
				IntegerSubChip::<WB, N, NUM_LIMBS, NUM_BITS, P>::configure(&common, meta);
			let integer_mul_selector =
				IntegerMulChip::<WB, N, NUM_LIMBS, NUM_BITS, P>::configure(&common, meta);
			let integer_div_selector =
				IntegerDivChip::<WB, N, NUM_LIMBS, NUM_BITS, P>::configure(&common, meta);
			let integer_mul_selector_secp_scalar =
				IntegerMulChip::<WS, N, NUM_LIMBS, NUM_BITS, P>::configure(&common, meta);
			let ecc_add = EccAddConfig::new(
				integer_reduce_selector, integer_sub_selector, integer_mul_selector,
				integer_div_selector,
			);

			let ecc_double = EccDoubleConfig::new(
				integer_reduce_selector, integer_add_selector, integer_sub_selector,
				integer_mul_selector, integer_div_selector,
			);

			let ecc_ladder = EccUnreducedLadderConfig::new(
				integer_add_selector, integer_sub_selector, integer_mul_selector,
				integer_div_selector,
			);

			let ecc_table_select = EccTableSelectConfig::new(main.clone());

			let ecc_mul_scalar = EccMulConfig::new(
				ecc_ladder.clone(),
				ecc_add.clone(),
				ecc_double.clone(),
				ecc_table_select,
				bits2num_selector.clone(),
			);

			let ecdsa = EcdsaConfig::new(ecc_mul_scalar, integer_mul_selector_secp_scalar);

			let aux = AuxConfig::new(ecc_double);
			let ecdsa_assigner = EcdsaAssignerConfig::new(aux, integer_mul_selector_secp_scalar);

			let fr_selector = FullRoundChip::<_, HASHER_WIDTH, Params>::configure(&common, meta);
			let pr_selector = PartialRoundChip::<_, HASHER_WIDTH, Params>::configure(&common, meta);
			let poseidon = PoseidonConfig::new(fr_selector, pr_selector);
			let absorb_selector = AbsorbChip::<_, HASHER_WIDTH>::configure(&common, meta);
			let sponge = PoseidonSpongeConfig::new(poseidon.clone(), absorb_selector);

			let opinion = OpinionConfig::new(ecdsa, main, set, poseidon, sponge);
			TestConfig { common, opinion, ecdsa_assigner }
		}
	}

	struct TestOpinionCircuit {
		attestations: Vec<UnassignedSignedAttestation<C, N, NUM_LIMBS, NUM_BITS, P>>,
		set: Vec<N>,
		public_key: UnassignedPublicKey<C, N, NUM_LIMBS, NUM_BITS, P, EC>,
		g_as_ecpoint: UnassignedEcPoint<C, N, NUM_LIMBS, NUM_BITS, P, EC>,
		msg_hash: Vec<UnassignedInteger<WS, N, NUM_LIMBS, NUM_BITS, P>>,
		s_inv: Vec<UnassignedInteger<WS, N, NUM_LIMBS, NUM_BITS, P>>,
	}

	impl TestOpinionCircuit {
		fn new(
			attestations: Vec<SignedAttestation<C, N, NUM_LIMBS, NUM_BITS, P>>, set: Vec<N>,
			public_key: PublicKey<C, N, NUM_LIMBS, NUM_BITS, P, EC>,
			g_as_ecpoint: EcPoint<C, N, NUM_LIMBS, NUM_BITS, P, EC>,
			msg_hash: Vec<Integer<WS, N, NUM_LIMBS, NUM_BITS, P>>,
			s_inv: Vec<Integer<WS, N, NUM_LIMBS, NUM_BITS, P>>,
		) -> Self {
			Self {
				attestations: attestations
					.iter()
					.map(|x| UnassignedSignedAttestation::from(x.clone()))
					.collect_vec(),
				set,
				public_key: UnassignedPublicKey::new(public_key),
				g_as_ecpoint: UnassignedEcPoint::from(g_as_ecpoint),

				msg_hash: msg_hash.iter().map(|x| UnassignedInteger::from(x.clone())).collect_vec(),
				s_inv: s_inv.iter().map(|x| UnassignedInteger::from(x.clone())).collect_vec(),
			}
		}
	}

	impl Circuit<N> for TestOpinionCircuit {
		type Config = TestConfig;
		type FloorPlanner = SimpleFloorPlanner;

		fn without_witnesses(&self) -> Self {
			Self {
				attestations: self
					.attestations
					.iter()
					.map(|_| UnassignedSignedAttestation::without_witnesses())
					.collect_vec(),
				set: self.set.iter().map(|_| N::default()).collect_vec(),
				public_key: UnassignedPublicKey::without_witnesses(),
				g_as_ecpoint: UnassignedEcPoint::without_witnesses(),
				msg_hash: self
					.msg_hash
					.iter()
					.map(|_| UnassignedInteger::without_witnesses())
					.collect_vec(),
				s_inv: self
					.s_inv
					.iter()
					.map(|_| UnassignedInteger::without_witnesses())
					.collect_vec(),
			}
		}

		fn configure(meta: &mut ConstraintSystem<N>) -> TestConfig {
			TestConfig::new(meta)
		}

		fn synthesize(
			&self, config: TestConfig, mut layouter: impl Layouter<N>,
		) -> Result<(), Error> {
			let ecdsa_assigner = EcdsaAssigner::new(
				self.public_key.clone(),
				self.g_as_ecpoint.clone(),
				self.attestations[0].signature.clone(),
				self.msg_hash[0].clone(),
				self.s_inv[0].clone(),
			);

			let ecdsa_assigner = ecdsa_assigner.synthesize(
				&config.common,
				&config.ecdsa_assigner,
				layouter.namespace(|| "ecdsa assigner"),
			)?;

			let mut signatures = vec![ecdsa_assigner.signature];
			let mut msg_hash = vec![ecdsa_assigner.msg_hash];
			let mut s_inv = vec![ecdsa_assigner.s_inv];

			// Starting from 1 because we already assigned first values via ecdsa_assigner
			for i in 1..self.msg_hash.len() {
				let signature_assigner = SignatureAssigner::new(UnassignedSignature::from(
					self.attestations[i].signature.clone(),
				));
				signatures.push(signature_assigner.synthesize(
					&config.common,
					&(),
					layouter.namespace(|| "signature assigner"),
				)?);

				let msg_hash_assigner = IntegerAssigner::new(self.msg_hash[i].clone());
				msg_hash.push(msg_hash_assigner.synthesize(
					&config.common,
					&(),
					layouter.namespace(|| "msg_hash assigner"),
				)?);

				let s_inv_assigner = IntegerAssigner::new(self.s_inv[i].clone());
				s_inv.push(s_inv_assigner.synthesize(
					&config.common,
					&(),
					layouter.namespace(|| "s_inv assigner"),
				)?);
			}

			let set = layouter.assign_region(
				|| "assign_set",
				|region: Region<'_, N>| {
					let mut ctx = RegionCtx::new(region, 0);
					let mut set = Vec::new();
					for i in 0..self.set.len() {
						set.push(
							ctx.assign_advice(config.common.advice[0], Value::known(self.set[i]))?,
						);
						ctx.next();
					}
					Ok(set)
				},
			)?;

			let mut attestations = Vec::new();

			for i in 0..self.attestations.len() {
				let (about, domain, value, message) = layouter.assign_region(
					|| "assign_attestation",
					|region: Region<'_, N>| {
						let mut ctx = RegionCtx::new(region, 0);
						let att = self.attestations[i].attestation.clone();
						let about = ctx.assign_advice(config.common.advice[0], att.about)?;
						let domain = ctx.assign_advice(config.common.advice[1], att.domain)?;
						let value = ctx.assign_advice(config.common.advice[2], att.value)?;
						let message = ctx.assign_advice(config.common.advice[3], att.message)?;
						Ok((about, domain, value, message))
					},
				)?;
				let attestation = AssignedAttestation::new(about, domain, value, message);

				attestations.push(AssignedSignedAttestation::new(
					attestation,
					signatures[i].clone(),
				))
			}

			let left_shifters_assigner =
				LeftShiftersAssigner::<Fq, N, NUM_LIMBS, NUM_BITS, P>::default();
			let left_shifters = left_shifters_assigner.synthesize(
				&config.common,
				&(),
				layouter.namespace(|| "left_shifters"),
			)?;

			let opinion: OpinionChipset<NUM_NEIGHBOURS, C, N, NUM_LIMBS, NUM_BITS, P, EC, HC, SHC> =
				OpinionChipset::new(
					attestations, ecdsa_assigner.public_key, set, msg_hash,
					ecdsa_assigner.g_as_ecpoint, s_inv, ecdsa_assigner.auxes, left_shifters,
				);

			let (scores, op_hash) = opinion.synthesize(
				&config.common,
				&config.opinion,
				layouter.namespace(|| "opinion"),
			)?;

			for i in 0..scores.len() {
				layouter.constrain_instance(scores[i].cell(), config.common.instance, i)?;
			}
			layouter.constrain_instance(op_hash.cell(), config.common.instance, scores.len())?;

			Ok(())
		}
	}

	#[test]
	fn test_opinion() {
		// Test Opinion Chipset
		let rng = &mut rand::thread_rng();
		let keypair = EcdsaKeypair::<C, N, NUM_LIMBS, NUM_BITS, P, EC>::generate_keypair(rng);
		let public_key = keypair.public_key.clone();
		let public_key_fr = public_key.to_address();
		let g = Secp256k1::generator().to_affine();
		let g_as_ecpoint = EcPoint::<C, N, NUM_LIMBS, NUM_BITS, P, EC>::new(
			Integer::from_w(g.x),
			Integer::from_w(g.y),
		);
		let domain = N::from_u128(DOMAIN);

		let mut set = Vec::new();
		let mut msg_hash = Vec::new();
		let mut s_inv = Vec::new();
		let mut attestations = Vec::new();

		// Attestation to the other peers
		for _ in 0..9 {
			let attestation = Attestation::new(
<<<<<<< HEAD
				Fr::random(rng.clone()),
				Fr::ZERO,
				Fr::random(rng.clone()),
				Fr::ZERO,
			);
			set.push(attestation.about.clone());

			let att_hasher: Fq = big_to_fe(fe_to_big(
				attestation.hash::<HASHER_WIDTH, PoseidonNativeHasher>(),
			));
			let signature = keypair.sign(att_hasher.clone(), rng);
=======
				N::random(rng.clone()),
				domain,
				N::random(rng.clone()),
				N::random(rng.clone()),
			);
			set.push(attestation.about.clone());

			let att_hasher = H::new([
				attestation.about,
				attestation.domain,
				attestation.value,
				attestation.message,
				N::zero(),
			]);
			let att_hash_bytes = att_hasher.permute()[0].to_bytes();
			let att_fq = Fq::from_bytes(&att_hash_bytes).unwrap();
			let signature = keypair.sign(att_fq.clone(), rng);
>>>>>>> 1d98be8b
			let s_inv_fq = big_to_fe::<Fq>(signature.s.value()).invert().unwrap();

			msg_hash.push(Integer::from_w(att_hasher));
			s_inv.push(Integer::from_w(s_inv_fq));
			attestations.push(SignedAttestation::new(attestation, signature));
		}
		// Attestation to the self
		let attestation_self = Attestation::new(public_key_fr, Fr::ZERO, Fr::ZERO, Fr::ZERO);
		set.push(public_key_fr);

		let att_hasher: Fq = big_to_fe(fe_to_big(
			attestation_self.hash::<HASHER_WIDTH, PoseidonNativeHasher>(),
		));
		let signature_self = keypair.sign(att_hasher.clone(), rng);
		let s_inv_fq = big_to_fe::<Fq>(signature_self.s.value()).invert().unwrap();

		msg_hash.push(Integer::from_w(att_hasher));
		s_inv.push(Integer::from_w(s_inv_fq));
		attestations.push(SignedAttestation::new(attestation_self, signature_self));

		let opinion_native: Opinion<NUM_NEIGHBOURS, C, N, NUM_LIMBS, NUM_BITS, P, EC, H, SH> =
			Opinion::new(public_key.clone(), attestations.clone(), domain);
		let (_, scores, op_hash) = opinion_native.validate(set.clone());

		let mut p_ins = Vec::new();
		p_ins.extend(scores);
		p_ins.push(op_hash);
		let circuit =
			TestOpinionCircuit::new(attestations, set, public_key, g_as_ecpoint, msg_hash, s_inv);
		let k = 18;
		let prover = MockProver::run(k, &circuit, vec![p_ins]).unwrap();
		assert_eq!(prover.verify(), Ok(()));
	}
}<|MERGE_RESOLUTION|>--- conflicted
+++ resolved
@@ -805,7 +805,6 @@
 		// Attestation to the other peers
 		for _ in 0..9 {
 			let attestation = Attestation::new(
-<<<<<<< HEAD
 				Fr::random(rng.clone()),
 				Fr::ZERO,
 				Fr::random(rng.clone()),
@@ -817,25 +816,6 @@
 				attestation.hash::<HASHER_WIDTH, PoseidonNativeHasher>(),
 			));
 			let signature = keypair.sign(att_hasher.clone(), rng);
-=======
-				N::random(rng.clone()),
-				domain,
-				N::random(rng.clone()),
-				N::random(rng.clone()),
-			);
-			set.push(attestation.about.clone());
-
-			let att_hasher = H::new([
-				attestation.about,
-				attestation.domain,
-				attestation.value,
-				attestation.message,
-				N::zero(),
-			]);
-			let att_hash_bytes = att_hasher.permute()[0].to_bytes();
-			let att_fq = Fq::from_bytes(&att_hash_bytes).unwrap();
-			let signature = keypair.sign(att_fq.clone(), rng);
->>>>>>> 1d98be8b
 			let s_inv_fq = big_to_fe::<Fq>(signature.s.value()).invert().unwrap();
 
 			msg_hash.push(Integer::from_w(att_hasher));
